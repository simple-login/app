--- conflicted
+++ resolved
@@ -504,7 +504,7 @@
         "Please define RECOVERY_CODE_HMAC_SECRET in your configuration with a random string at least 16 chars long"
     )
 
-<<<<<<< HEAD
+
 # the minimum rspamd spam score above which emails that fail DMARC should be quarantined
 if "MIN_RSPAMD_SCORE_FOR_FAILED_DMARC" in os.environ:
     MIN_RSPAMD_SCORE_FOR_FAILED_DMARC = float(
@@ -512,7 +512,7 @@
     )
 else:
     MIN_RSPAMD_SCORE_FOR_FAILED_DMARC = None
-=======
+
 # run over all reverse alias for an alias and replace them with sender address
 ENABLE_ALL_REVERSE_ALIAS_REPLACEMENT = (
     "ENABLE_ALL_REVERSE_ALIAS_REPLACEMENT" in os.environ
@@ -522,5 +522,4 @@
     # max number of reverse alias that can be replaced
     MAX_NB_REVERSE_ALIAS_REPLACEMENT = int(
         os.environ["MAX_NB_REVERSE_ALIAS_REPLACEMENT"]
-    )
->>>>>>> 5088604b
+    )