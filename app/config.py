import os
import random
import socket
import string
from ast import literal_eval
from typing import Callable, List
from urllib.parse import urlparse

from dotenv import load_dotenv

ROOT_DIR = os.path.abspath(os.path.dirname(os.path.dirname(__file__)))


def get_abs_path(file_path: str):
    """append ROOT_DIR for relative path"""
    # Already absolute path
    if file_path.startswith("/"):
        return file_path
    else:
        return os.path.join(ROOT_DIR, file_path)


def sl_getenv(env_var: str, default_factory: Callable = None):
    """
    Get env value, convert into Python object
    Args:
        env_var (str): env var, example: SL_DB
        default_factory: returns value if this env var is not set.

    """
    value = os.getenv(env_var)
    if value is None:
        return default_factory()

    return literal_eval(value)


config_file = os.environ.get("CONFIG")
if config_file:
    config_file = get_abs_path(config_file)
    print("load config file", config_file)
    load_dotenv(get_abs_path(config_file))
else:
    load_dotenv()

COLOR_LOG = os.environ.get("COLOR_LOG", 'False').lower() not in ('false', '0', 'f')

# Allow user to have 1 year of premium: set the expiration_date to 1 year more
PROMO_CODE = "SIMPLEISBETTER"

# Server url
URL = os.environ["URL"]
print(">>> URL:", URL)

# Calculate RP_ID for WebAuthn
RP_ID = urlparse(URL).hostname

SENTRY_DSN = os.environ.get("SENTRY_DSN")

# can use another sentry project for the front-end to avoid noises
SENTRY_FRONT_END_DSN = os.environ.get("SENTRY_FRONT_END_DSN") or SENTRY_DSN

# Email related settings
NOT_SEND_EMAIL = os.environ.get("NOT_SEND_EMAIL", 'False').lower() not in ('false', '0', 'f')
EMAIL_DOMAIN = os.environ["EMAIL_DOMAIN"].lower()
SUPPORT_EMAIL = os.environ["SUPPORT_EMAIL"]
SUPPORT_NAME = os.environ.get("SUPPORT_NAME", "Son from SimpleLogin")
ADMIN_EMAIL = os.environ.get("ADMIN_EMAIL")
# to receive monitoring daily report
MONITORING_EMAIL = os.environ.get("MONITORING_EMAIL")

# VERP: mail_from set to BOUNCE_PREFIX + email_log.id + BOUNCE_SUFFIX
BOUNCE_PREFIX = os.environ.get("BOUNCE_PREFIX") or "bounce+"
BOUNCE_SUFFIX = os.environ.get("BOUNCE_SUFFIX") or f"+@{EMAIL_DOMAIN}"

# Used for VERP during reply phase. It's similar to BOUNCE_PREFIX.
# It's needed when sending emails from custom domain to respect DMARC.
# BOUNCE_PREFIX_FOR_REPLY_PHASE should never be used in any existing alias
# and can't be used for creating a new alias on custom domain
# Note BOUNCE_PREFIX_FOR_REPLY_PHASE doesn't have the trailing plus sign (+) as BOUNCE_PREFIX
BOUNCE_PREFIX_FOR_REPLY_PHASE = (
    os.environ.get("BOUNCE_PREFIX_FOR_REPLY_PHASE") or "bounce_reply"
)

# VERP for transactional email: mail_from set to BOUNCE_PREFIX + email_log.id + BOUNCE_SUFFIX
TRANSACTIONAL_BOUNCE_PREFIX = (
    os.environ.get("TRANSACTIONAL_BOUNCE_PREFIX") or "transactional+"
)
TRANSACTIONAL_BOUNCE_SUFFIX = (
    os.environ.get("TRANSACTIONAL_BOUNCE_SUFFIX") or f"+@{EMAIL_DOMAIN}"
)

try:
    MAX_NB_EMAIL_FREE_PLAN = int(os.environ["MAX_NB_EMAIL_FREE_PLAN"])
except Exception:
    print("MAX_NB_EMAIL_FREE_PLAN is not set, use 5 as default value")
    MAX_NB_EMAIL_FREE_PLAN = 5

MAX_NB_EMAIL_OLD_FREE_PLAN = int(os.environ.get("MAX_NB_EMAIL_OLD_FREE_PLAN", 15))

# maximum number of directory a premium user can create
MAX_NB_DIRECTORY = 50
MAX_NB_SUBDOMAIN = 5

ENFORCE_SPF = os.environ.get("ENFORCE_SPF", 'False').lower() not in ('false', '0', 'f')

# override postfix server locally
# use 240.0.0.1 here instead of 10.0.0.1 as existing SL instances use the 240.0.0.0 network
POSTFIX_SERVER = os.environ.get("POSTFIX_SERVER", "240.0.0.1")

DISABLE_REGISTRATION = os.environ.get("DISABLE_REGISTRATION", 'False').lower() not in ('false', '0', 'f')

# allow using a different postfix port, useful when developing locally

# Use port 587 instead of 25 when sending emails through Postfix
# Useful when calling Postfix from an external network
<<<<<<< HEAD
POSTFIX_SUBMISSION_TLS = os.environ.get("POSTFIX_SUBMISSION_TLS", 'False').lower() not in ('false', '0', 'f')
=======
POSTFIX_SUBMISSION_TLS = "POSTFIX_SUBMISSION_TLS" in os.environ
if POSTFIX_SUBMISSION_TLS:
    default_postfix_port = 587
else:
    default_postfix_port = 25
POSTFIX_PORT = int(os.environ.get("POSTFIX_PORT", default_postfix_port))
POSTFIX_TIMEOUT = os.environ.get("POSTFIX_TIMEOUT", 3)
>>>>>>> 3de83f2f

# ["domain1.com", "domain2.com"]
OTHER_ALIAS_DOMAINS = sl_getenv("OTHER_ALIAS_DOMAINS", list)
OTHER_ALIAS_DOMAINS = [d.lower().strip() for d in OTHER_ALIAS_DOMAINS]

# List of domains user can use to create alias
if "ALIAS_DOMAINS" in os.environ:
    ALIAS_DOMAINS = sl_getenv("ALIAS_DOMAINS")  # ["domain1.com", "domain2.com"]
else:
    ALIAS_DOMAINS = OTHER_ALIAS_DOMAINS + [EMAIL_DOMAIN]
ALIAS_DOMAINS = [d.lower().strip() for d in ALIAS_DOMAINS]

# ["domain1.com", "domain2.com"]
PREMIUM_ALIAS_DOMAINS = sl_getenv("PREMIUM_ALIAS_DOMAINS", list)
PREMIUM_ALIAS_DOMAINS = [d.lower().strip() for d in PREMIUM_ALIAS_DOMAINS]

# the alias domain used when creating the first alias for user
FIRST_ALIAS_DOMAIN = os.environ.get("FIRST_ALIAS_DOMAIN") or EMAIL_DOMAIN

# list of (priority, email server)
# e.g. [(10, "mx1.hostname."), (10, "mx2.hostname.")]
EMAIL_SERVERS_WITH_PRIORITY = sl_getenv("EMAIL_SERVERS_WITH_PRIORITY")

# disable the alias suffix, i.e. the ".random_word" part
DISABLE_ALIAS_SUFFIX = os.environ.get("DISABLE_ALIAS_SUFFIX", 'False').lower() not in ('false', '0', 'f')

# the email address that receives all unsubscription request
UNSUBSCRIBER = os.environ.get("UNSUBSCRIBER")

# due to a typo, both UNSUBSCRIBER and OLD_UNSUBSCRIBER are supported
OLD_UNSUBSCRIBER = os.environ.get("OLD_UNSUBSCRIBER")

DKIM_SELECTOR = b"dkim"
DKIM_PRIVATE_KEY = None

if "DKIM_PRIVATE_KEY_PATH" in os.environ:
    DKIM_PRIVATE_KEY_PATH = get_abs_path(os.environ["DKIM_PRIVATE_KEY_PATH"])
    with open(DKIM_PRIVATE_KEY_PATH) as f:
        DKIM_PRIVATE_KEY = f.read()

# Database
DB_URI = os.environ["DB_URI"]
DB_CONN_NAME = os.environ.get("DB_CONN_NAME", "webapp")

# Flask secret
FLASK_SECRET = os.environ["FLASK_SECRET"]
if not FLASK_SECRET:
    raise RuntimeError("FLASK_SECRET is empty. Please define it.")
SESSION_COOKIE_NAME = "slapp"
MAILBOX_SECRET = FLASK_SECRET + "mailbox"
CUSTOM_ALIAS_SECRET = FLASK_SECRET + "custom_alias"
UNSUBSCRIBE_SECRET = FLASK_SECRET + "unsub"

# AWS
AWS_REGION = os.environ.get("AWS_REGION") or "eu-west-3"
BUCKET = os.environ.get("BUCKET")
AWS_ACCESS_KEY_ID = os.environ.get("AWS_ACCESS_KEY_ID")
AWS_SECRET_ACCESS_KEY = os.environ.get("AWS_SECRET_ACCESS_KEY")

# Paddle
try:
    PADDLE_VENDOR_ID = int(os.environ["PADDLE_VENDOR_ID"])
    PADDLE_MONTHLY_PRODUCT_ID = int(os.environ["PADDLE_MONTHLY_PRODUCT_ID"])
    PADDLE_YEARLY_PRODUCT_ID = int(os.environ["PADDLE_YEARLY_PRODUCT_ID"])
except (KeyError, ValueError):
    print("Paddle param not set")
    PADDLE_VENDOR_ID = -1
    PADDLE_MONTHLY_PRODUCT_ID = -1
    PADDLE_YEARLY_PRODUCT_ID = -1

# Other Paddle product IDS
PADDLE_MONTHLY_PRODUCT_IDS = sl_getenv("PADDLE_MONTHLY_PRODUCT_IDS", list)
PADDLE_MONTHLY_PRODUCT_IDS.append(PADDLE_MONTHLY_PRODUCT_ID)

PADDLE_YEARLY_PRODUCT_IDS = sl_getenv("PADDLE_YEARLY_PRODUCT_IDS", list)
PADDLE_YEARLY_PRODUCT_IDS.append(PADDLE_YEARLY_PRODUCT_ID)

PADDLE_PUBLIC_KEY_PATH = get_abs_path(
    os.environ.get("PADDLE_PUBLIC_KEY_PATH", "local_data/paddle.key.pub")
)

PADDLE_AUTH_CODE = os.environ.get("PADDLE_AUTH_CODE")

PADDLE_COUPON_ID = os.environ.get("PADDLE_COUPON_ID")

# OpenID keys, used to sign id_token
OPENID_PRIVATE_KEY_PATH = get_abs_path(
    os.environ.get("OPENID_PRIVATE_KEY_PATH", "local_data/jwtRS256.key")
)
OPENID_PUBLIC_KEY_PATH = get_abs_path(
    os.environ.get("OPENID_PUBLIC_KEY_PATH", "local_data/jwtRS256.key.pub")
)

# Used to generate random email
# words.txt is a list of English words and doesn't contain any "bad" word
# words_alpha.txt comes from https://github.com/dwyl/english-words and also contains bad words.
WORDS_FILE_PATH = get_abs_path(
    os.environ.get("WORDS_FILE_PATH", "local_data/words.txt")
)

# Used to generate random email
if os.environ.get("GNUPGHOME"):
    GNUPGHOME = get_abs_path(os.environ.get("GNUPGHOME"))
else:
    letters = string.ascii_lowercase
    random_dir_name = "".join(random.choice(letters) for _ in range(20))
    GNUPGHOME = f"/tmp/{random_dir_name}"
    if not os.path.exists(GNUPGHOME):
        os.mkdir(GNUPGHOME, mode=0o700)

    print("WARNING: Use a temp directory for GNUPGHOME", GNUPGHOME)

# Github, Google, Facebook client id and secrets
GITHUB_CLIENT_ID = os.environ.get("GITHUB_CLIENT_ID")
GITHUB_CLIENT_SECRET = os.environ.get("GITHUB_CLIENT_SECRET")

GOOGLE_CLIENT_ID = os.environ.get("GOOGLE_CLIENT_ID")
GOOGLE_CLIENT_SECRET = os.environ.get("GOOGLE_CLIENT_SECRET")

FACEBOOK_CLIENT_ID = os.environ.get("FACEBOOK_CLIENT_ID")
FACEBOOK_CLIENT_SECRET = os.environ.get("FACEBOOK_CLIENT_SECRET")

PROTON_CLIENT_ID = os.environ.get("PROTON_CLIENT_ID")
PROTON_CLIENT_SECRET = os.environ.get("PROTON_CLIENT_SECRET")
PROTON_BASE_URL = os.environ.get(
    "PROTON_BASE_URL", "https://account.protonmail.com/api"
)
PROTON_VALIDATE_CERTS = os.environ.get("PROTON_VALIDATE_CERTS", 'False').lower() not in ('false', '0', 'f')
CONNECT_WITH_PROTON = os.environ.get("CONNECT_WITH_PROTON", 'False').lower() not in ('false', '0', 'f')
PROTON_EXTRA_HEADER_NAME = os.environ.get("PROTON_EXTRA_HEADER_NAME")
PROTON_EXTRA_HEADER_VALUE = os.environ.get("PROTON_EXTRA_HEADER_VALUE")

# in seconds
AVATAR_URL_EXPIRATION = 3600 * 24 * 7  # 1h*24h/d*7d=1week

# session key
MFA_USER_ID = "mfa_user_id"

FLASK_PROFILER_PATH = os.environ.get("FLASK_PROFILER_PATH")
FLASK_PROFILER_PASSWORD = os.environ.get("FLASK_PROFILER_PASSWORD")

# Job names
JOB_ONBOARDING_1 = "onboarding-1"
JOB_ONBOARDING_2 = "onboarding-2"
JOB_ONBOARDING_3 = "onboarding-3"
JOB_ONBOARDING_4 = "onboarding-4"
JOB_BATCH_IMPORT = "batch-import"
JOB_DELETE_ACCOUNT = "delete-account"
JOB_DELETE_MAILBOX = "delete-mailbox"
JOB_DELETE_DOMAIN = "delete-domain"
JOB_SEND_USER_REPORT = "send-user-report"
JOB_SEND_PROTON_WELCOME_1 = "proton-welcome-1"

# for pagination
PAGE_LIMIT = 20

# Upload to static/upload instead of s3
LOCAL_FILE_UPLOAD = os.environ.get("LOCAL_FILE_UPLOAD", 'False').lower() not in ('false', '0', 'f')
UPLOAD_DIR = None

# Rate Limiting
# nb max of activity (forward/reply) an alias can have during 1 min
MAX_ACTIVITY_DURING_MINUTE_PER_ALIAS = 10

# nb max of activity (forward/reply) a mailbox can have during 1 min
MAX_ACTIVITY_DURING_MINUTE_PER_MAILBOX = 15

if LOCAL_FILE_UPLOAD:
    print("Upload files to local dir")
    UPLOAD_DIR = os.path.join(ROOT_DIR, "static/upload")
    if not os.path.exists(UPLOAD_DIR):
        print("Create upload dir")
        os.makedirs(UPLOAD_DIR)

LANDING_PAGE_URL = os.environ.get("LANDING_PAGE_URL") or "https://simplelogin.io"

STATUS_PAGE_URL = os.environ.get("STATUS_PAGE_URL") or "https://status.simplelogin.io"

# Loading PGP keys when mail_handler runs. To be used locally when init_app is not called.
LOAD_PGP_EMAIL_HANDLER = os.environ.get("LOAD_PGP_EMAIL_HANDLER", 'False').lower() not in ('false', '0', 'f')

# Used when querying info on Apple API
# for iOS App
APPLE_API_SECRET = os.environ.get("APPLE_API_SECRET")
# for Mac App
MACAPP_APPLE_API_SECRET = os.environ.get("MACAPP_APPLE_API_SECRET")

# <<<<< ALERT EMAIL >>>>

# maximal number of alerts that can be sent to the same email in 24h
MAX_ALERT_24H = 4

# When a reverse-alias receives emails from un unknown mailbox
ALERT_REVERSE_ALIAS_UNKNOWN_MAILBOX = "reverse_alias_unknown_mailbox"

# When somebody is trying to spoof a reply
ALERT_DMARC_FAILED_REPLY_PHASE = "dmarc_failed_reply_phase"

# When a forwarding email is bounced
ALERT_BOUNCE_EMAIL = "bounce"

ALERT_BOUNCE_EMAIL_REPLY_PHASE = "bounce-when-reply"

# When a forwarding email is detected as spam
ALERT_SPAM_EMAIL = "spam"

# When an email is sent from a mailbox to an alias - a cycle
ALERT_SEND_EMAIL_CYCLE = "cycle"

ALERT_NON_REVERSE_ALIAS_REPLY_PHASE = "non_reverse_alias_reply_phase"

ALERT_FROM_ADDRESS_IS_REVERSE_ALIAS = "from_address_is_reverse_alias"

ALERT_TO_NOREPLY = "to_noreply"

ALERT_SPF = "spf"

ALERT_INVALID_TOTP_LOGIN = "invalid_totp_login"

# when a mailbox is also an alias
# happens when user adds a mailbox with their domain
# then later adds this domain into SimpleLogin
ALERT_MAILBOX_IS_ALIAS = "mailbox_is_alias"

AlERT_WRONG_MX_RECORD_CUSTOM_DOMAIN = "custom_domain_mx_record_issue"

# alert when a new alias is about to be created on a disabled directory
ALERT_DIRECTORY_DISABLED_ALIAS_CREATION = "alert_directory_disabled_alias_creation"

ALERT_COMPLAINT_REPLY_PHASE = "alert_complaint_reply_phase"
ALERT_COMPLAINT_FORWARD_PHASE = "alert_complaint_forward_phase"
ALERT_COMPLAINT_TRANSACTIONAL_PHASE = "alert_complaint_transactional_phase"

ALERT_QUARANTINE_DMARC = "alert_quarantine_dmarc"

ALERT_DUAL_SUBSCRIPTION_WITH_PARTNER = "alert_dual_sub_with_partner"
ALERT_WARN_MULTIPLE_SUBSCRIPTIONS = "alert_multiple_subscription"

# <<<<< END ALERT EMAIL >>>>

# Disable onboarding emails
DISABLE_ONBOARDING = os.environ.get("DISABLE_ONBOARDING", 'False').lower() not in ('false', '0', 'f')

HCAPTCHA_SECRET = os.environ.get("HCAPTCHA_SECRET")
HCAPTCHA_SITEKEY = os.environ.get("HCAPTCHA_SITEKEY")

PLAUSIBLE_HOST = os.environ.get("PLAUSIBLE_HOST")
PLAUSIBLE_DOMAIN = os.environ.get("PLAUSIBLE_DOMAIN")

# server host
HOST = socket.gethostname()

SPAMASSASSIN_HOST = os.environ.get("SPAMASSASSIN_HOST")
# by default use a tolerant score
if "MAX_SPAM_SCORE" in os.environ:
    MAX_SPAM_SCORE = float(os.environ["MAX_SPAM_SCORE"])
else:
    MAX_SPAM_SCORE = 5.5

# use a more restrictive score when replying
if "MAX_REPLY_PHASE_SPAM_SCORE" in os.environ:
    MAX_REPLY_PHASE_SPAM_SCORE = float(os.environ["MAX_REPLY_PHASE_SPAM_SCORE"])
else:
    MAX_REPLY_PHASE_SPAM_SCORE = 5

PGP_SENDER_PRIVATE_KEY = None
PGP_SENDER_PRIVATE_KEY_PATH = os.environ.get("PGP_SENDER_PRIVATE_KEY_PATH")
if PGP_SENDER_PRIVATE_KEY_PATH:
    with open(get_abs_path(PGP_SENDER_PRIVATE_KEY_PATH)) as f:
        PGP_SENDER_PRIVATE_KEY = f.read()

# the signer address that signs outgoing encrypted emails
PGP_SIGNER = os.environ.get("PGP_SIGNER")

# emails that have empty From address is sent from this special reverse-alias
NOREPLY = os.environ.get("NOREPLY", f"noreply@{EMAIL_DOMAIN}")

# list of no reply addresses
NOREPLIES = sl_getenv("NOREPLIES", list) or [NOREPLY]

COINBASE_WEBHOOK_SECRET = os.environ.get("COINBASE_WEBHOOK_SECRET")
COINBASE_CHECKOUT_ID = os.environ.get("COINBASE_CHECKOUT_ID")
COINBASE_API_KEY = os.environ.get("COINBASE_API_KEY")
try:
    COINBASE_YEARLY_PRICE = float(os.environ["COINBASE_YEARLY_PRICE"])
except Exception:
    COINBASE_YEARLY_PRICE = 30.00

ALIAS_LIMIT = os.environ.get("ALIAS_LIMIT") or "100/day;50/hour;5/minute"

ENABLE_SPAM_ASSASSIN = os.environ.get("ENABLE_SPAM_ASSASSIN", 'False').lower() not in ('false', '0', 'f')

ALIAS_RANDOM_SUFFIX_LENGTH = int(os.environ.get("ALIAS_RAND_SUFFIX_LENGTH", 5))

try:
    HIBP_SCAN_INTERVAL_DAYS = int(os.environ.get("HIBP_SCAN_INTERVAL_DAYS"))
except Exception:
    HIBP_SCAN_INTERVAL_DAYS = 7
HIBP_API_KEYS = sl_getenv("HIBP_API_KEYS", list) or []

POSTMASTER = os.environ.get("POSTMASTER")

# store temporary files, especially for debugging
TEMP_DIR = os.environ.get("TEMP_DIR")

# Store unsent emails
SAVE_UNSENT_DIR = os.environ.get("SAVE_UNSENT_DIR")
if SAVE_UNSENT_DIR and not os.path.isdir(SAVE_UNSENT_DIR):
    try:
        os.makedirs(SAVE_UNSENT_DIR)
    except FileExistsError:
        pass

# enable the alias automation disable: an alias can be automatically disabled if it has too many bounces
ALIAS_AUTOMATIC_DISABLE = os.environ.get("ALIAS_AUTOMATIC_DISABLE", 'False').lower() not in ('false', '0', 'f')

# whether the DKIM signing is handled by Rspamd
RSPAMD_SIGN_DKIM = os.environ.get("RSPAMD_SIGN_DKIM", 'False').lower() not in ('false', '0', 'f')

TWILIO_AUTH_TOKEN = os.environ.get("TWILIO_AUTH_TOKEN")

PHONE_PROVIDER_1_HEADER = "X-SimpleLogin-Secret"
PHONE_PROVIDER_1_SECRET = os.environ.get("PHONE_PROVIDER_1_SECRET")

PHONE_PROVIDER_2_HEADER = os.environ.get("PHONE_PROVIDER_2_HEADER")
PHONE_PROVIDER_2_SECRET = os.environ.get("PHONE_PROVIDER_2_SECRET")

ZENDESK_HOST = os.environ.get("ZENDESK_HOST")
ZENDESK_API_TOKEN = os.environ.get("ZENDESK_API_TOKEN")
ZENDESK_ENABLED = os.environ.get("ZENDESK_ENABLED", 'False').lower() not in ('false', '0', 'f')

DMARC_CHECK_ENABLED = os.environ.get("DMARC_CHECK_ENABLED", 'False').lower() not in ('false', '0', 'f')

# Bounces can happen after 5 days
VERP_MESSAGE_LIFETIME = 5 * 86400
VERP_PREFIX = os.environ.get("VERP_PREFIX") or "sl"
# Generate with python3 -c 'import secrets; print(secrets.token_hex(28))'
VERP_EMAIL_SECRET = os.environ.get("VERP_EMAIL_SECRET") or (
    FLASK_SECRET + "pleasegenerateagoodrandomtoken"
)
if len(VERP_EMAIL_SECRET) < 32:
    raise RuntimeError(
        "Please, set VERP_EMAIL_SECRET to a random string at least 32 chars long"
    )
ALIAS_TRANSFER_TOKEN_SECRET = os.environ.get("ALIAS_TRANSFER_TOKEN_SECRET") or (
    FLASK_SECRET + "aliastransfertoken"
)


def get_allowed_redirect_domains() -> List[str]:
    allowed_domains = sl_getenv("ALLOWED_REDIRECT_DOMAINS", list)
    if allowed_domains:
        return allowed_domains
    parsed_url = urlparse(URL)
    return [parsed_url.hostname]


ALLOWED_REDIRECT_DOMAINS = get_allowed_redirect_domains()


def setup_nameservers():
    nameservers = os.environ.get("NAMESERVERS", "1.1.1.1")
    return nameservers.split(",")


NAMESERVERS = setup_nameservers()

DISABLE_CREATE_CONTACTS_FOR_FREE_USERS = False
PARTNER_API_TOKEN_SECRET = os.environ.get("PARTNER_API_TOKEN_SECRET") or (
    FLASK_SECRET + "partnerapitoken"
)

JOB_MAX_ATTEMPTS = 5
JOB_TAKEN_RETRY_WAIT_MINS = 30

# MEM_STORE
MEM_STORE_URI = os.environ.get("MEM_STORE_URI", None)

# Recovery codes hash salt
RECOVERY_CODE_HMAC_SECRET = os.environ.get("RECOVERY_CODE_HMAC_SECRET") or (
    FLASK_SECRET + "generatearandomtoken"
)
if not RECOVERY_CODE_HMAC_SECRET or len(RECOVERY_CODE_HMAC_SECRET) < 16:
    raise RuntimeError(
        "Please define RECOVERY_CODE_HMAC_SECRET in your configuration with a random string at least 16 chars long"
    )


# the minimum rspamd spam score above which emails that fail DMARC should be quarantined
if "MIN_RSPAMD_SCORE_FOR_FAILED_DMARC" in os.environ:
    MIN_RSPAMD_SCORE_FOR_FAILED_DMARC = float(
        os.environ["MIN_RSPAMD_SCORE_FOR_FAILED_DMARC"]
    )
else:
    MIN_RSPAMD_SCORE_FOR_FAILED_DMARC = None

# run over all reverse alias for an alias and replace them with sender address
ENABLE_ALL_REVERSE_ALIAS_REPLACEMENT = (
    "ENABLE_ALL_REVERSE_ALIAS_REPLACEMENT" in os.environ
)

if ENABLE_ALL_REVERSE_ALIAS_REPLACEMENT:
    # max number of reverse alias that can be replaced
    MAX_NB_REVERSE_ALIAS_REPLACEMENT = int(
        os.environ["MAX_NB_REVERSE_ALIAS_REPLACEMENT"]
    )

# Only used for tests
SKIP_MX_LOOKUP_ON_CHECK = False

DISABLE_RATE_LIMIT = "DISABLE_RATE_LIMIT" in os.environ<|MERGE_RESOLUTION|>--- conflicted
+++ resolved
@@ -114,17 +114,13 @@
 
 # Use port 587 instead of 25 when sending emails through Postfix
 # Useful when calling Postfix from an external network
-<<<<<<< HEAD
 POSTFIX_SUBMISSION_TLS = os.environ.get("POSTFIX_SUBMISSION_TLS", 'False').lower() not in ('false', '0', 'f')
-=======
-POSTFIX_SUBMISSION_TLS = "POSTFIX_SUBMISSION_TLS" in os.environ
 if POSTFIX_SUBMISSION_TLS:
     default_postfix_port = 587
 else:
     default_postfix_port = 25
 POSTFIX_PORT = int(os.environ.get("POSTFIX_PORT", default_postfix_port))
 POSTFIX_TIMEOUT = os.environ.get("POSTFIX_TIMEOUT", 3)
->>>>>>> 3de83f2f
 
 # ["domain1.com", "domain2.com"]
 OTHER_ALIAS_DOMAINS = sl_getenv("OTHER_ALIAS_DOMAINS", list)
