import base64
import enum
import os
import quopri
import random
import time
import uuid
from copy import deepcopy
from email import policy, message_from_bytes, message_from_string
from email.header import decode_header, Header
from email.message import Message, EmailMessage
from email.mime.multipart import MIMEMultipart
from email.mime.text import MIMEText
from email.utils import make_msgid, formatdate
from smtplib import SMTP, SMTPServerDisconnected, SMTPException, SMTPRecipientsRefused
from typing import Tuple, List, Optional, Union

import arrow
import dkim
import newrelic.agent
import re2 as re
import spf
from cachetools import cached, TTLCache
from email_validator import (
    validate_email,
    EmailNotValidError,
    ValidatedEmail,
)
from flanker.addresslib import address
from flanker.addresslib.address import EmailAddress
from jinja2 import Environment, FileSystemLoader
from sqlalchemy import func

from app.config import (
    SUPPORT_EMAIL,
    ROOT_DIR,
    POSTFIX_SERVER,
    NOT_SEND_EMAIL,
    DKIM_SELECTOR,
    DKIM_PRIVATE_KEY,
    ALIAS_DOMAINS,
    SUPPORT_NAME,
    POSTFIX_SUBMISSION_TLS,
    MAX_NB_EMAIL_FREE_PLAN,
    MAX_ALERT_24H,
    POSTFIX_PORT,
    URL,
    LANDING_PAGE_URL,
    EMAIL_DOMAIN,
    ALERT_DIRECTORY_DISABLED_ALIAS_CREATION,
    TRANSACTIONAL_BOUNCE_EMAIL,
    ALERT_SPF,
<<<<<<< HEAD
    ALERT_PWNEDPASSWORDS,
=======
    ALERT_INVALID_TOTP_LOGIN,
>>>>>>> 89a800ee
    TEMP_DIR,
    ALIAS_AUTOMATIC_DISABLE,
    RSPAMD_SIGN_DKIM,
)
from app.db import Session
from app.dns_utils import get_mx_domains
from app.email import headers
from app.log import LOG
from app.models import (
    Mailbox,
    User,
    SentAlert,
    CustomDomain,
    SLDomain,
    Contact,
    Alias,
    EmailLog,
    TransactionalEmail,
    IgnoreBounceSender,
    InvalidMailboxDomain,
)
from app.utils import (
    random_string,
    convert_to_id,
    convert_to_alphanumeric,
    sanitize_email,
)


def render(template_name, **kwargs) -> str:
    templates_dir = os.path.join(ROOT_DIR, "templates", "emails")
    env = Environment(loader=FileSystemLoader(templates_dir))

    template = env.get_template(template_name)

    return template.render(
        MAX_NB_EMAIL_FREE_PLAN=MAX_NB_EMAIL_FREE_PLAN,
        URL=URL,
        LANDING_PAGE_URL=LANDING_PAGE_URL,
        YEAR=arrow.now().year,
        **kwargs,
    )


def send_welcome_email(user):
    to_email, unsubscribe_link, via_email = user.get_communication_email()
    if not to_email:
        return

    # whether this email is sent to an alias
    alias = to_email if to_email != user.email else None

    send_email(
        to_email,
        f"Welcome to SimpleLogin",
        render("com/welcome.txt", user=user, alias=alias),
        render("com/welcome.html", user=user, alias=alias),
        unsubscribe_link,
        via_email,
    )


def send_trial_end_soon_email(user):
    send_email(
        user.email,
        f"Your trial will end soon",
        render("transactional/trial-end.txt.jinja2", user=user),
        render("transactional/trial-end.html", user=user),
        ignore_smtp_error=True,
    )


def send_activation_email(email, activation_link):
    send_email(
        email,
        f"Just one more step to join SimpleLogin",
        render(
            "transactional/activation.txt",
            activation_link=activation_link,
            email=email,
        ),
        render(
            "transactional/activation.html",
            activation_link=activation_link,
            email=email,
        ),
    )


def send_reset_password_email(email, reset_password_link):
    send_email(
        email,
        "Reset your password on SimpleLogin",
        render(
            "transactional/reset-password.txt",
            reset_password_link=reset_password_link,
        ),
        render(
            "transactional/reset-password.html",
            reset_password_link=reset_password_link,
        ),
    )


def send_change_email(new_email, current_email, link):
    send_email(
        new_email,
        "Confirm email update on SimpleLogin",
        render(
            "transactional/change-email.txt",
            link=link,
            new_email=new_email,
            current_email=current_email,
        ),
        render(
            "transactional/change-email.html",
            link=link,
            new_email=new_email,
            current_email=current_email,
        ),
    )


<<<<<<< HEAD
def send_pwnedpasswords_email(user, amount):
    send_email_with_rate_control(
        user,
        ALERT_PWNEDPASSWORDS,
        user.email,
        "SimpleLogin account security alert",
        render("transactional/pwnedpasswords-notification.txt", amount=amount),
        render("transactional/pwnedpasswords-notification.html", amount=amount),
=======
def send_invalid_totp_login_email(user, totp_type):
    send_email_with_rate_control(
        user,
        ALERT_INVALID_TOTP_LOGIN,
        user.email,
        "Unsuccessful attempt to login to your SimpleLogin account",
        render(
            "transactional/invalid-totp-login.txt",
            type=totp_type,
        ),
        render(
            "transactional/invalid-totp-login.html",
            type=totp_type,
        ),
>>>>>>> 89a800ee
        1,
    )


def send_test_email_alias(email, name):
    send_email(
        email,
        f"This email is sent to {email}",
        render("transactional/test-email.txt", name=name, alias=email),
        render("transactional/test-email.html", name=name, alias=email),
    )


def send_cannot_create_directory_alias(user, alias_address, directory_name):
    """when user cancels their subscription, they cannot create alias on the fly.
    If this happens, send them an email to notify
    """
    send_email(
        user.email,
        f"Alias {alias_address} cannot be created",
        render(
            "transactional/cannot-create-alias-directory.txt",
            alias=alias_address,
            directory=directory_name,
        ),
        render(
            "transactional/cannot-create-alias-directory.html",
            alias=alias_address,
            directory=directory_name,
        ),
    )


def send_cannot_create_directory_alias_disabled(user, alias_address, directory_name):
    """when the directory is disabled, new alias can't be created on-the-fly.
    Send user an email to notify of an attempt
    """
    send_email_with_rate_control(
        user,
        ALERT_DIRECTORY_DISABLED_ALIAS_CREATION,
        user.email,
        f"Alias {alias_address} cannot be created",
        render(
            "transactional/cannot-create-alias-directory-disabled.txt",
            alias=alias_address,
            directory=directory_name,
        ),
        render(
            "transactional/cannot-create-alias-directory-disabled.html",
            alias=alias_address,
            directory=directory_name,
        ),
    )


def send_cannot_create_domain_alias(user, alias, domain):
    """when user cancels their subscription, they cannot create alias on the fly with custom domain.
    If this happens, send them an email to notify
    """
    send_email(
        user.email,
        f"Alias {alias} cannot be created",
        render(
            "transactional/cannot-create-alias-domain.txt",
            alias=alias,
            domain=domain,
        ),
        render(
            "transactional/cannot-create-alias-domain.html",
            alias=alias,
            domain=domain,
        ),
    )


def send_email(
    to_email,
    subject,
    plaintext,
    html=None,
    unsubscribe_link=None,
    unsubscribe_via_email=False,
    retries=0,  # by default no retry if sending fails
    ignore_smtp_error=False,
):
    to_email = sanitize_email(to_email)
    if NOT_SEND_EMAIL:
        LOG.d(
            "send email with subject '%s' to '%s', plaintext: %s, html: %s",
            subject,
            to_email,
            plaintext,
            html,
        )
        return

    LOG.d("send email to %s, subject %s", to_email, subject)

    if html:
        msg = MIMEMultipart("alternative")
        msg.attach(MIMEText(plaintext))
        msg.attach(MIMEText(html, "html"))
    else:
        msg = EmailMessage()
        msg.set_payload(plaintext)
        msg[headers.CONTENT_TYPE] = "text/plain"

    msg[headers.SUBJECT] = subject
    msg[headers.FROM] = f"{SUPPORT_NAME} <{SUPPORT_EMAIL}>"
    msg[headers.TO] = to_email

    msg_id_header = make_msgid()
    msg[headers.MESSAGE_ID] = msg_id_header

    date_header = formatdate()
    msg[headers.DATE] = date_header

    if unsubscribe_link:
        add_or_replace_header(msg, headers.LIST_UNSUBSCRIBE, f"<{unsubscribe_link}>")
        if not unsubscribe_via_email:
            add_or_replace_header(
                msg, headers.LIST_UNSUBSCRIBE_POST, "List-Unsubscribe=One-Click"
            )

    # add DKIM
    email_domain = SUPPORT_EMAIL[SUPPORT_EMAIL.find("@") + 1 :]
    add_dkim_signature(msg, email_domain)

    transaction = TransactionalEmail.create(email=to_email, commit=True)

    # use a different envelope sender for each transactional email (aka VERP)
    sl_sendmail(
        TRANSACTIONAL_BOUNCE_EMAIL.format(transaction.id),
        to_email,
        msg,
        retries=retries,
        ignore_smtp_error=ignore_smtp_error,
    )


def send_email_with_rate_control(
    user: User,
    alert_type: str,
    to_email: str,
    subject,
    plaintext,
    html=None,
    max_nb_alert=MAX_ALERT_24H,
    nb_day=1,
    ignore_smtp_error=False,
    retries=0,
) -> bool:
    """Same as send_email with rate control over alert_type.
    Make sure no more than `max_nb_alert` emails are sent over the period of `nb_day` days

    Return true if the email is sent, otherwise False
    """
    to_email = sanitize_email(to_email)
    min_dt = arrow.now().shift(days=-1 * nb_day)
    nb_alert = (
        SentAlert.filter_by(alert_type=alert_type, to_email=to_email)
        .filter(SentAlert.created_at > min_dt)
        .count()
    )

    if nb_alert >= max_nb_alert:
        LOG.w(
            "%s emails were sent to %s in the last %s days, alert type %s",
            nb_alert,
            to_email,
            nb_day,
            alert_type,
        )
        return False

    SentAlert.create(user_id=user.id, alert_type=alert_type, to_email=to_email)
    Session.commit()

    if ignore_smtp_error:
        try:
            send_email(to_email, subject, plaintext, html, retries=retries)
        except SMTPException:
            LOG.w("Cannot send email to %s, subject %s", to_email, subject)
    else:
        send_email(to_email, subject, plaintext, html, retries=retries)

    return True


def send_email_at_most_times(
    user: User,
    alert_type: str,
    to_email: str,
    subject,
    plaintext,
    html=None,
    max_times=1,
) -> bool:
    """Same as send_email with rate control over alert_type.
    Sent at most `max_times`
    This is used to inform users about a warning.

    Return true if the email is sent, otherwise False
    """
    to_email = sanitize_email(to_email)
    nb_alert = SentAlert.filter_by(alert_type=alert_type, to_email=to_email).count()

    if nb_alert >= max_times:
        LOG.w(
            "%s emails were sent to %s alert type %s",
            nb_alert,
            to_email,
            alert_type,
        )
        return False

    SentAlert.create(user_id=user.id, alert_type=alert_type, to_email=to_email)
    Session.commit()
    send_email(to_email, subject, plaintext, html)
    return True


def get_email_local_part(address) -> str:
    """
    Get the local part from email
    ab@cd.com -> ab
    Convert the local part to lowercase
    """
    r: ValidatedEmail = validate_email(
        address, check_deliverability=False, allow_smtputf8=False
    )
    return r.local_part.lower()


def get_email_domain_part(address):
    """
    Get the domain part from email
    ab@cd.com -> cd.com
    """
    address = sanitize_email(address)
    return address[address.find("@") + 1 :]


def add_dkim_signature(msg: Message, email_domain: str):
    if RSPAMD_SIGN_DKIM:
        LOG.d("DKIM signature will be added by rspamd")
        msg[headers.SL_WANT_SIGNING] = "yes"
        return

    for dkim_headers in headers.DKIM_HEADERS:
        try:
            add_dkim_signature_with_header(msg, email_domain, dkim_headers)
            return
        except dkim.DKIMException:
            LOG.w("DKIM fail with %s", dkim_headers, exc_info=True)
            # try with another headers
            continue

    # To investigate why some emails can't be DKIM signed. todo: remove
    if TEMP_DIR:
        file_name = str(uuid.uuid4()) + ".eml"
        with open(os.path.join(TEMP_DIR, file_name), "wb") as f:
            f.write(msg.as_bytes())

        LOG.w("email saved to %s", file_name)

    raise Exception("Cannot create DKIM signature")


def add_dkim_signature_with_header(
    msg: Message, email_domain: str, dkim_headers: [bytes]
):
    delete_header(msg, "DKIM-Signature")

    # Specify headers in "byte" form
    # Generate message signature
    if DKIM_PRIVATE_KEY:
        sig = dkim.sign(
            to_bytes(msg),
            DKIM_SELECTOR,
            email_domain.encode(),
            DKIM_PRIVATE_KEY.encode(),
            include_headers=dkim_headers,
        )
        sig = sig.decode()

        # remove linebreaks from sig
        sig = sig.replace("\n", " ").replace("\r", "")
        msg[headers.DKIM_SIGNATURE] = sig[len("DKIM-Signature: ") :]


def add_or_replace_header(msg: Message, header: str, value: str):
    """
    Remove all occurrences of `header` and add `header` with `value`.
    """
    delete_header(msg, header)
    msg[header] = value


def delete_header(msg: Message, header: str):
    """a header can appear several times in message."""
    # inspired from https://stackoverflow.com/a/47903323/1428034
    for i in reversed(range(len(msg._headers))):
        header_name = msg._headers[i][0].lower()
        if header_name == header.lower():
            del msg._headers[i]


def sanitize_header(msg: Message, header: str):
    """remove trailing space and remove linebreak from a header"""
    for i in reversed(range(len(msg._headers))):
        header_name = msg._headers[i][0].lower()
        if header_name == header.lower():
            # msg._headers[i] is a tuple like ('From', 'hey@google.com')
            if msg._headers[i][1]:
                msg._headers[i] = (
                    msg._headers[i][0],
                    msg._headers[i][1].strip().replace("\n", " "),
                )


def delete_all_headers_except(msg: Message, headers: [str]):
    headers = [h.lower() for h in headers]

    for i in reversed(range(len(msg._headers))):
        header_name = msg._headers[i][0].lower()
        if header_name not in headers:
            del msg._headers[i]


def can_create_directory_for_address(email_address: str) -> bool:
    """return True if an email ends with one of the alias domains provided by SimpleLogin"""
    # not allow creating directory with premium domain
    for domain in ALIAS_DOMAINS:
        if email_address.endswith("@" + domain):
            return True

    return False


def is_valid_alias_address_domain(email_address) -> bool:
    """Return whether an address domain might a domain handled by SimpleLogin"""
    domain = get_email_domain_part(email_address)
    if SLDomain.get_by(domain=domain):
        return True

    if CustomDomain.get_by(domain=domain, verified=True):
        return True

    return False


def email_can_be_used_as_mailbox(email_address: str) -> bool:
    """Return True if an email can be used as a personal email.
    Use the email domain as criteria. A domain can be used if it is not:
    - one of ALIAS_DOMAINS
    - one of PREMIUM_ALIAS_DOMAINS
    - one of custom domains
    - a disposable domain
    """
    try:
        domain = validate_email(
            email_address, check_deliverability=False, allow_smtputf8=False
        ).domain
    except EmailNotValidError:
        LOG.d("%s is invalid email address", email_address)
        return False

    if not domain:
        LOG.d("no valid domain associated to %s", email_address)
        return False

    if SLDomain.get_by(domain=domain):
        LOG.d("%s is a SL domain", email_address)
        return False

    from app.models import CustomDomain

    if CustomDomain.get_by(domain=domain, verified=True):
        LOG.d("domain %s is a SimpleLogin custom domain", domain)
        return False

    if is_invalid_mailbox_domain(domain):
        LOG.d("Domain %s is invalid mailbox domain", domain)
        return False

    # check if email MX domain is disposable
    mx_domains = get_mx_domain_list(domain)

    # if no MX record, email is not valid
    if not mx_domains:
        LOG.d("No MX record for domain %s", domain)
        return False

    for mx_domain in mx_domains:
        if is_invalid_mailbox_domain(mx_domain):
            LOG.d("MX Domain %s %s is invalid mailbox domain", mx_domain, domain)
            return False

    return True


def is_invalid_mailbox_domain(domain):
    """
    Whether a domain is invalid mailbox domain
    Also return True if `domain` is a subdomain of an invalid mailbox domain
    """
    parts = domain.split(".")
    for i in range(0, len(parts) - 1):
        parent_domain = ".".join(parts[i:])

        if InvalidMailboxDomain.get_by(domain=parent_domain):
            return True

    return False


def get_mx_domain_list(domain) -> [str]:
    """return list of MX domains for a given email.
    domain name ends *without* a dot (".") at the end.
    """
    priority_domains = get_mx_domains(domain)

    return [d[:-1] for _, d in priority_domains]


def personal_email_already_used(email_address: str) -> bool:
    """test if an email can be used as user email"""
    if User.get_by(email=email_address):
        return True

    return False


def mailbox_already_used(email: str, user) -> bool:
    if Mailbox.get_by(email=email, user_id=user.id):
        return True

    # support the case user wants to re-add their real email as mailbox
    # can happen when user changes their root email and wants to add this new email as mailbox
    if email == user.email:
        return False

    return False


def get_orig_message_from_bounce(bounce_report: Message) -> Optional[Message]:
    """parse the original email from Bounce"""
    i = 0
    for part in bounce_report.walk():
        i += 1

        # 1st part is the container (bounce report)
        # 2nd part is the report from our own Postfix
        # 3rd is report from other mailbox
        # 4th is the container of the original message
        # ...
        # 7th is original message
        if i == 7:
            return part


def get_mailbox_bounce_info(bounce_report: Message) -> Optional[Message]:
    """
    Return the bounce info from the bounce report
    An example of bounce info:

    Final-Recipient: rfc822; not-existing@gmail.com
    Original-Recipient: rfc822;not-existing@gmail.com
    Action: failed
    Status: 5.1.1
    Remote-MTA: dns; gmail-smtp-in.l.google.com
    Diagnostic-Code: smtp;
     550-5.1.1 The email account that you tried to reach does
        not exist. Please try 550-5.1.1 double-checking the recipient's email
        address for typos or 550-5.1.1 unnecessary spaces. Learn more at 550 5.1.1
        https://support.google.com/mail/?p=NoSuchUser z127si6173191wmc.132 - gsmtp

    """
    i = 0
    for part in bounce_report.walk():
        i += 1

        # 1st part is the container (bounce report)
        # 2nd part is the report from our own Postfix
        # 3rd is report from other mailbox
        # 4th is the container of the original message
        # 5th is a child of 3rd that contains more info about the bounce
        if i == 5:
            if not part["content-transfer-encoding"]:
                LOG.w("add missing content-transfer-encoding header")
                part["content-transfer-encoding"] = "7bit"

            try:
                part.as_bytes().decode()
            except UnicodeDecodeError:
                LOG.w("cannot use this bounce report")
                return
            else:
                return part


def get_orig_message_from_hotmail_complaint(msg: Message) -> Optional[Message]:
    i = 0
    for part in msg.walk():
        i += 1

        # 1st part is the container
        # 2nd part is the empty body
        # 3rd is original message
        if i == 3:
            return part


def get_orig_message_from_yahoo_complaint(msg: Message) -> Optional[Message]:
    i = 0
    for part in msg.walk():
        i += 1

        # 1st part is the container
        # 2nd part is the empty body
        # 6th is original message
        if i == 6:
            return part


def get_header_from_bounce(msg: Message, header: str) -> str:
    """using regex to get header value from bounce message
    get_orig_message_from_bounce is better. This should be the last option
    """
    msg_str = str(msg)
    exp = re.compile(f"{header}.*\n")
    r = re.search(exp, msg_str)
    if r:
        # substr should be something like 'HEADER: 1234'
        substr = msg_str[r.start() : r.end()].strip()
        parts = substr.split(":")
        return parts[1].strip()

    return None


def get_orig_message_from_spamassassin_report(msg: Message) -> Message:
    """parse the original email from Spamassassin report"""
    i = 0
    for part in msg.walk():
        i += 1

        # the original message is the 4th part
        # 1st part is the root part,  multipart/report
        # 2nd is text/plain, SpamAssassin part
        # 3rd is the original message in message/rfc822 content type
        # 4th is original message
        if i == 4:
            return part


def get_spam_info(msg: Message, max_score=None) -> (bool, str):
    """parse SpamAssassin header to detect whether a message is classified as spam.
      Return (is spam, spam status detail)
      The header format is
      ```X-Spam-Status: No, score=-0.1 required=5.0 tests=DKIM_SIGNED,DKIM_VALID,
    DKIM_VALID_AU,RCVD_IN_DNSWL_BLOCKED,RCVD_IN_MSPIKE_H2,SPF_PASS,
    URIBL_BLOCKED autolearn=unavailable autolearn_force=no version=3.4.2```
    """
    spamassassin_status = msg[headers.X_SPAM_STATUS]
    if not spamassassin_status:
        return False, ""

    return get_spam_from_header(spamassassin_status, max_score=max_score)


def get_spam_from_header(spam_status_header, max_score=None) -> (bool, str):
    """get spam info from X-Spam-Status header
      Return (is spam, spam status detail).
      The spam_status_header has the following format
      ```No, score=-0.1 required=5.0 tests=DKIM_SIGNED,DKIM_VALID,
    DKIM_VALID_AU,RCVD_IN_DNSWL_BLOCKED,RCVD_IN_MSPIKE_H2,SPF_PASS,
    URIBL_BLOCKED autolearn=unavailable autolearn_force=no version=3.4.2```
    """
    # yes or no
    spamassassin_answer = spam_status_header[: spam_status_header.find(",")]

    if max_score:
        # spam score
        # get the score section "score=-0.1"
        score_section = (
            spam_status_header[spam_status_header.find(",") + 1 :].strip().split(" ")[0]
        )
        score = float(score_section[len("score=") :])
        if score >= max_score:
            LOG.w("Spam score %s exceeds %s", score, max_score)
            return True, spam_status_header

    return spamassassin_answer.lower() == "yes", spam_status_header


def get_header_unicode(header: Union[str, Header]) -> str:
    """
    Convert a header to unicode
    Should be used to handle headers like From:, To:, CC:, Subject:
    """
    if header is None:
        return ""

    ret = ""
    for to_decoded_str, charset in decode_header(header):
        if charset is None:
            if type(to_decoded_str) is bytes:
                decoded_str = to_decoded_str.decode()
            else:
                decoded_str = to_decoded_str
        else:
            try:
                decoded_str = to_decoded_str.decode(charset)
            except (LookupError, UnicodeDecodeError):  # charset is unknown
                LOG.w("Cannot decode %s with %s, try utf-8", to_decoded_str, charset)
                try:
                    decoded_str = to_decoded_str.decode("utf-8")
                except UnicodeDecodeError:
                    LOG.w("Cannot UTF-8 decode %s", to_decoded_str)
                    decoded_str = to_decoded_str.decode("utf-8", errors="replace")
        ret += decoded_str

    return ret


def copy(msg: Message) -> Message:
    """return a copy of message"""
    try:
        return deepcopy(msg)
    except Exception:
        LOG.w("deepcopy fails, try string parsing")
        try:
            return message_from_string(msg.as_string())
        except (UnicodeEncodeError, KeyError, LookupError):
            LOG.w("as_string() fails, try bytes parsing")
            return message_from_bytes(to_bytes(msg))


def to_bytes(msg: Message):
    """replace Message.as_bytes() method by trying different policies"""
    try:
        return msg.as_bytes()
    except UnicodeEncodeError:
        LOG.w("as_bytes fails with default policy, try SMTP policy")
        try:
            return msg.as_bytes(policy=policy.SMTP)
        except UnicodeEncodeError:
            LOG.w("as_bytes fails with SMTP policy, try SMTPUTF8 policy")
            try:
                return msg.as_bytes(policy=policy.SMTPUTF8)
            except UnicodeEncodeError:
                LOG.w("as_bytes fails with SMTPUTF8 policy, try converting to string")
                msg_string = msg.as_string()
                try:
                    return msg_string.encode()
                except UnicodeEncodeError as e:
                    LOG.w("can't encode msg, err:%s", e)
                    return msg_string.encode(errors="replace")


def should_add_dkim_signature(domain: str) -> bool:
    if SLDomain.get_by(domain=domain):
        return True

    custom_domain: CustomDomain = CustomDomain.get_by(domain=domain)
    if custom_domain.dkim_verified:
        return True

    return False


def is_valid_email(email_address: str) -> bool:
    """
    Used to check whether an email address is valid
    NOT run MX check.
    NOT allow unicode.
    """
    try:
        validate_email(email_address, check_deliverability=False, allow_smtputf8=False)
        return True
    except EmailNotValidError:
        return False


class EmailEncoding(enum.Enum):
    BASE64 = "base64"
    QUOTED = "quoted-printable"
    NO = "no-encoding"


def get_encoding(msg: Message) -> EmailEncoding:
    """
    Return the message encoding, possible values:
    - quoted-printable
    - base64
    - 7bit: default if unknown or empty
    """
    cte = str(msg.get(headers.CONTENT_TRANSFER_ENCODING, "")).lower().strip()
    if cte in ("", "7bit", "8bit", "binary", "8bit;", "utf-8"):
        return EmailEncoding.NO

    if cte == "base64":
        return EmailEncoding.BASE64

    if cte == "quoted-printable":
        return EmailEncoding.QUOTED

    # some email services use unknown encoding
    if cte in ("amazonses.com",):
        return EmailEncoding.NO

    LOG.e("Unknown encoding %s", cte)

    return EmailEncoding.NO


def encode_text(text: str, encoding: EmailEncoding = EmailEncoding.NO) -> str:
    if encoding == EmailEncoding.QUOTED:
        encoded = quopri.encodestring(text.encode("utf-8"))
        return str(encoded, "utf-8")
    elif encoding == EmailEncoding.BASE64:
        encoded = base64.b64encode(text.encode("utf-8"))
        return str(encoded, "utf-8")
    else:  # 7bit - no encoding
        return text


def decode_text(text: str, encoding: EmailEncoding = EmailEncoding.NO) -> str:
    if encoding == EmailEncoding.QUOTED:
        decoded = quopri.decodestring(text.encode("utf-8"))
        return decoded.decode(errors="ignore")
    elif encoding == EmailEncoding.BASE64:
        decoded = base64.b64decode(text.encode("utf-8"))
        return decoded.decode(errors="ignore")
    else:  # 7bit - no encoding
        return text


def add_header(msg: Message, text_header, html_header) -> Message:
    content_type = msg.get_content_type().lower()
    if content_type == "text/plain":
        encoding = get_encoding(msg)
        payload = msg.get_payload()
        if type(payload) is str:
            clone_msg = copy(msg)
            new_payload = f"""{text_header}
---
{decode_text(payload, encoding)}"""
            clone_msg.set_payload(encode_text(new_payload, encoding))
            return clone_msg
    elif content_type == "text/html":
        encoding = get_encoding(msg)
        payload = msg.get_payload()
        if type(payload) is str:
            new_payload = f"""<table width="100%" style="width: 100%; -premailer-width: 100%; -premailer-cellpadding: 0;
  -premailer-cellspacing: 0; margin: 0; padding: 0;">
    <tr>
        <td style="border-bottom:1px dashed #5675E2; padding: 10px 0px">{html_header}</td>
    </tr>
    <tr>
        <td>
        {decode_text(payload, encoding)}
        </td>
    </tr>
</table>
"""

            clone_msg = copy(msg)
            clone_msg.set_payload(encode_text(new_payload, encoding))
            return clone_msg
    elif content_type in ("multipart/alternative", "multipart/related"):
        new_parts = []
        for part in msg.get_payload():
            new_parts.append(add_header(part, text_header, html_header))
        clone_msg = copy(msg)
        clone_msg.set_payload(new_parts)
        return clone_msg

    elif content_type in ("multipart/mixed", "multipart/signed"):
        new_parts = []
        parts = list(msg.get_payload())
        LOG.d("only add header for the first part for %s", content_type)
        for ix, part in enumerate(parts):
            if ix == 0:
                new_parts.append(add_header(part, text_header, html_header))
            else:
                new_parts.append(part)

        clone_msg = copy(msg)
        clone_msg.set_payload(new_parts)
        return clone_msg

    LOG.d("No header added for %s", content_type)
    return msg


def replace(msg: Message, old, new) -> Message:
    content_type = msg.get_content_type()

    if (
        content_type.startswith("image/")
        or content_type.startswith("video/")
        or content_type.startswith("audio/")
        or content_type == "multipart/signed"
        or content_type.startswith("application/")
        or content_type == "text/calendar"
        or content_type == "text/directory"
        or content_type == "text/csv"
        or content_type == "text/x-python-script"
    ):
        LOG.d("not applicable for %s", content_type)
        return msg

    if content_type in ("text/plain", "text/html"):
        encoding = get_encoding(msg)
        payload = msg.get_payload()
        if type(payload) is str:
            if encoding == EmailEncoding.QUOTED:
                LOG.d("handle quoted-printable replace %s -> %s", old, new)
                # first decode the payload
                try:
                    new_payload = quopri.decodestring(payload).decode("utf-8")
                except UnicodeDecodeError:
                    LOG.w("cannot decode payload:%s", payload)
                    return msg
                # then replace the old text
                new_payload = new_payload.replace(old, new)
                clone_msg = copy(msg)
                clone_msg.set_payload(quopri.encodestring(new_payload.encode()))
                return clone_msg
            else:
                clone_msg = copy(msg)
                new_payload = payload.replace(
                    encode_text(old, encoding), encode_text(new, encoding)
                )
                clone_msg.set_payload(new_payload)
                return clone_msg

    elif content_type in (
        "multipart/alternative",
        "multipart/related",
        "multipart/mixed",
        "message/rfc822",
    ):
        new_parts = []
        for part in msg.get_payload():
            new_parts.append(replace(part, old, new))
        clone_msg = copy(msg)
        clone_msg.set_payload(new_parts)
        return clone_msg

    LOG.w("Cannot replace text for %s", msg.get_content_type())
    return msg


def generate_reply_email(contact_email: str, user: User) -> str:
    """
    generate a reply_email (aka reverse-alias), make sure it isn't used by any contact
    """
    # shorten email to avoid exceeding the 64 characters
    # from https://tools.ietf.org/html/rfc5321#section-4.5.3
    # "The maximum total length of a user name or other local-part is 64
    #    octets."

    include_sender_in_reverse_alias = False

    # user has set this option explicitly
    if user.include_sender_in_reverse_alias is not None:
        include_sender_in_reverse_alias = user.include_sender_in_reverse_alias

    if include_sender_in_reverse_alias and contact_email:
        # make sure contact_email can be ascii-encoded
        contact_email = convert_to_id(contact_email)
        contact_email = sanitize_email(contact_email)
        contact_email = contact_email[:45]
        contact_email = contact_email.replace("@", ".at.")
        contact_email = convert_to_alphanumeric(contact_email)

    # not use while to avoid infinite loop
    for _ in range(1000):
        if include_sender_in_reverse_alias and contact_email:
            random_length = random.randint(5, 10)
            reply_email = (
                # do not use the ra+ anymore
                # f"ra+{contact_email}+{random_string(random_length)}@{EMAIL_DOMAIN}"
                f"{contact_email}_{random_string(random_length)}@{EMAIL_DOMAIN}"
            )
        else:
            random_length = random.randint(20, 50)
            # do not use the ra+ anymore
            # reply_email = f"ra+{random_string(random_length)}@{EMAIL_DOMAIN}"
            reply_email = f"{random_string(random_length)}@{EMAIL_DOMAIN}"

        if not Contact.get_by(reply_email=reply_email):
            return reply_email

    raise Exception("Cannot generate reply email")


def is_reverse_alias(address: str) -> bool:
    # to take into account the new reverse-alias that doesn't start with "ra+"
    if Contact.get_by(reply_email=address):
        return True

    return address.endswith(f"@{EMAIL_DOMAIN}") and (
        address.startswith("reply+") or address.startswith("ra+")
    )


# allow also + and @ that are present in a reply address
_ALLOWED_CHARS = "abcdefghijklmnopqrstuvwxyzABCDEFGHIJKLMNOPQRSTUVWXYZ0123456789_-.+@"


def normalize_reply_email(reply_email: str) -> str:
    """Handle the case where reply email contains *strange* char that was wrongly generated in the past"""
    if not reply_email.isascii():
        reply_email = convert_to_id(reply_email)

    ret = []
    # drop all control characters like shift, separator, etc
    for c in reply_email:
        if c not in _ALLOWED_CHARS:
            ret.append("_")
        else:
            ret.append(c)

    return "".join(ret)


def should_disable(alias: Alias) -> bool:
    """Disable an alias if it has too many bounces recently"""
    # Bypass the bounce rule
    if alias.cannot_be_disabled:
        LOG.w("%s cannot be disabled", alias)
        return False

    if not ALIAS_AUTOMATIC_DISABLE:
        return False

    yesterday = arrow.now().shift(days=-1)
    nb_bounced_last_24h = (
        Session.query(EmailLog)
        .filter(
            EmailLog.bounced.is_(True),
            EmailLog.is_reply.is_(False),
            EmailLog.created_at > yesterday,
        )
        .filter(EmailLog.alias_id == alias.id)
        .count()
    )
    # if more than 12 bounces in 24h -> disable alias
    if nb_bounced_last_24h > 12:
        LOG.d("more than 12 bounces in the last 24h, disable alias %s", alias)
        return True

    # if more than 5 bounces but has bounces last week -> disable alias
    elif nb_bounced_last_24h > 5:
        one_week_ago = arrow.now().shift(days=-8)
        nb_bounced_7d_1d = (
            Session.query(EmailLog)
            .filter(
                EmailLog.bounced.is_(True),
                EmailLog.is_reply.is_(False),
                EmailLog.created_at > one_week_ago,
                EmailLog.created_at < yesterday,
            )
            .filter(EmailLog.alias_id == alias.id)
            .count()
        )
        if nb_bounced_7d_1d > 1:
            LOG.d(
                "more than 5 bounces in the last 24h and more than 1 bounces in the last 7 days, "
                "disable alias %s",
                alias,
            )
            return True
    else:
        # alias level
        # if bounces at least 9 days in the last 10 days -> disable alias
        query = (
            Session.query(
                func.date(EmailLog.created_at).label("date"),
                func.count(EmailLog.id).label("count"),
            )
            .filter(EmailLog.alias_id == alias.id)
            .filter(
                EmailLog.created_at > arrow.now().shift(days=-10),
                EmailLog.bounced.is_(True),
                EmailLog.is_reply.is_(False),
            )
            .group_by("date")
        )

        if query.count() >= 9:
            LOG.d(
                "Bounces every day for at least 9 days in the last 10 days, disable alias %s",
                alias,
            )
            return True

        # account level
        query = (
            Session.query(
                func.date(EmailLog.created_at).label("date"),
                func.count(EmailLog.id).label("count"),
            )
            .filter(EmailLog.user_id == alias.user_id)
            .filter(
                EmailLog.created_at > arrow.now().shift(days=-10),
                EmailLog.bounced.is_(True),
                EmailLog.is_reply.is_(False),
            )
            .group_by("date")
        )

        # if an account has more than 10 bounces every day for at least 4 days in the last 10 days, disable alias
        date_bounces: List[Tuple[arrow.Arrow, int]] = list(query)
        if len(date_bounces) > 4:
            if all([v > 10 for _, v in date_bounces]):
                LOG.d(
                    "+10 bounces for +4 days in the last 10 days on %s, disable alias %s",
                    alias.user,
                    alias,
                )
            return True

    return False


def parse_id_from_bounce(email_address: str) -> int:
    return int(email_address[email_address.find("+") : email_address.rfind("+")])


_IP_HEADER = "X-SimpleLogin-Client-IP"


def spf_pass(
    envelope,
    mailbox: Mailbox,
    user: User,
    alias: Alias,
    contact_email: str,
    msg: Message,
) -> bool:
    ip = msg[_IP_HEADER]
    if ip:
        LOG.d("Enforce SPF on %s %s", ip, envelope.mail_from)
        try:
            r = spf.check2(i=ip, s=envelope.mail_from, h=None)
        except Exception:
            LOG.e("SPF error, mailbox %s, ip %s", mailbox.email, ip)
        else:
            # TODO: Handle temperr case (e.g. dns timeout)
            # only an absolute pass, or no SPF policy at all is 'valid'
            if r[0] not in ["pass", "none"]:
                LOG.w(
                    "SPF fail for mailbox %s, reason %s, failed IP %s",
                    mailbox.email,
                    r[0],
                    ip,
                )
                subject = get_header_unicode(msg[headers.SUBJECT])
                send_email_with_rate_control(
                    user,
                    ALERT_SPF,
                    mailbox.email,
                    f"SimpleLogin Alert: attempt to send emails from your alias {alias.email} from unknown IP Address",
                    render(
                        "transactional/spf-fail.txt",
                        alias=alias.email,
                        ip=ip,
                        mailbox_url=URL + f"/dashboard/mailbox/{mailbox.id}#spf",
                        to_email=contact_email,
                        subject=subject,
                        time=arrow.now(),
                    ),
                    render(
                        "transactional/spf-fail.html",
                        ip=ip,
                        mailbox_url=URL + f"/dashboard/mailbox/{mailbox.id}#spf",
                        to_email=contact_email,
                        subject=subject,
                        time=arrow.now(),
                    ),
                )
                return False

    else:
        LOG.w(
            "Could not find %s header %s -> %s",
            _IP_HEADER,
            mailbox.email,
            contact_email,
        )

    return True


# cache the smtp server for 20 seconds
@cached(cache=TTLCache(maxsize=2, ttl=20))
def get_smtp_server():
    LOG.d("get a smtp server")
    if POSTFIX_SUBMISSION_TLS:
        smtp = SMTP(POSTFIX_SERVER, 587)
        smtp.starttls()
    else:
        smtp = SMTP(POSTFIX_SERVER, POSTFIX_PORT)

    return smtp


def sl_sendmail(
    from_addr,
    to_addr,
    msg: Message,
    mail_options=(),
    rcpt_options=(),
    is_forward: bool = False,
    retries=2,
    ignore_smtp_error=False,
):
    """replace smtp.sendmail"""
    if NOT_SEND_EMAIL:
        LOG.d(
            "send email with subject '%s', from '%s' to '%s'",
            msg[headers.SUBJECT],
            msg[headers.FROM],
            msg[headers.TO],
        )
        return

    try:
        start = time.time()
        if POSTFIX_SUBMISSION_TLS:
            smtp_port = 587
        else:
            smtp_port = POSTFIX_PORT

        with SMTP(POSTFIX_SERVER, smtp_port) as smtp:
            if POSTFIX_SUBMISSION_TLS:
                smtp.starttls()

            elapsed = time.time() - start
            LOG.d("getting a smtp connection takes seconds %s", elapsed)
            newrelic.agent.record_custom_metric("Custom/smtp_connection_time", elapsed)

            # smtp.send_message has UnicodeEncodeError
            # encode message raw directly instead
            LOG.d(
                "Sendmail mail_from:%s, rcpt_to:%s, header_from:%s, header_to:%s, header_cc:%s",
                from_addr,
                to_addr,
                msg[headers.FROM],
                msg[headers.TO],
                msg[headers.CC],
            )
            smtp.sendmail(
                from_addr,
                to_addr,
                to_bytes(msg),
                mail_options,
                rcpt_options,
            )
    except (SMTPServerDisconnected, SMTPRecipientsRefused) as e:
        if retries > 0:
            LOG.w(
                "SMTPServerDisconnected or SMTPRecipientsRefused error %s, retry",
                e,
                exc_info=True,
            )
            time.sleep(0.3 * retries)
            sl_sendmail(
                from_addr,
                to_addr,
                msg,
                mail_options,
                rcpt_options,
                is_forward,
                retries=retries - 1,
            )
        else:
            if ignore_smtp_error:
                LOG.w("Ignore smtp error %s", e)
            else:
                raise


def get_queue_id(msg: Message) -> Optional[str]:
    """Get the Postfix queue-id from a message"""
    received_header = str(msg[headers.RECEIVED])
    if not received_header:
        return

    # received_header looks like 'from mail-wr1-x434.google.com (mail-wr1-x434.google.com [IPv6:2a00:1450:4864:20::434])\r\n\t(using TLSv1.3 with cipher TLS_AES_128_GCM_SHA256 (128/128 bits))\r\n\t(No client certificate requested)\r\n\tby mx1.simplelogin.co (Postfix) with ESMTPS id 4FxQmw1DXdz2vK2\r\n\tfor <jglfdjgld@alias.com>; Fri,  4 Jun 2021 14:55:43 +0000 (UTC)'
    search_result = re.search("with ESMTPS id [0-9a-zA-Z]{1,}", received_header)
    if not search_result:
        return

    # the "with ESMTPS id 4FxQmw1DXdz2vK2" part
    with_esmtps = received_header[search_result.start() : search_result.end()]

    return with_esmtps[len("with ESMTPS id ") :]


def should_ignore_bounce(mail_from: str) -> bool:
    if IgnoreBounceSender.get_by(mail_from=mail_from):
        LOG.w("do not send back bounce report to %s", mail_from)
        return True

    return False


def parse_full_address(full_address) -> (str, str):
    """
    parse the email address full format and return the display name and address
    For ex: ab <cd@xy.com> -> (ab, cd@xy.com)
    '=?UTF-8?B?TmjGoW4gTmd1eeG7hW4=?= <abcd@gmail.com>' -> ('Nhơn Nguyễn', "abcd@gmail.com")

    If the parsing fails, raise ValueError
    """
    full_address: EmailAddress = address.parse(full_address)
    if full_address is None:
        raise ValueError

    # address.parse can also parse a URL and return UrlAddress
    if type(full_address) is not EmailAddress:
        raise ValueError

    return full_address.display_name, full_address.address


def save_email_for_debugging(msg: Message, file_name_prefix=None) -> str:
    """Save email for debugging to temporary location
    Return the file path
    """
    if TEMP_DIR:
        file_name = str(uuid.uuid4()) + ".eml"
        if file_name_prefix:
            file_name = file_name_prefix + file_name

        with open(os.path.join(TEMP_DIR, file_name), "wb") as f:
            f.write(msg.as_bytes())

        LOG.d("email saved to %s", file_name)
        return file_name

    return ""<|MERGE_RESOLUTION|>--- conflicted
+++ resolved
@@ -50,11 +50,8 @@
     ALERT_DIRECTORY_DISABLED_ALIAS_CREATION,
     TRANSACTIONAL_BOUNCE_EMAIL,
     ALERT_SPF,
-<<<<<<< HEAD
+    ALERT_INVALID_TOTP_LOGIN,
     ALERT_PWNEDPASSWORDS,
-=======
-    ALERT_INVALID_TOTP_LOGIN,
->>>>>>> 89a800ee
     TEMP_DIR,
     ALIAS_AUTOMATIC_DISABLE,
     RSPAMD_SIGN_DKIM,
@@ -178,16 +175,6 @@
     )
 
 
-<<<<<<< HEAD
-def send_pwnedpasswords_email(user, amount):
-    send_email_with_rate_control(
-        user,
-        ALERT_PWNEDPASSWORDS,
-        user.email,
-        "SimpleLogin account security alert",
-        render("transactional/pwnedpasswords-notification.txt", amount=amount),
-        render("transactional/pwnedpasswords-notification.html", amount=amount),
-=======
 def send_invalid_totp_login_email(user, totp_type):
     send_email_with_rate_control(
         user,
@@ -202,7 +189,16 @@
             "transactional/invalid-totp-login.html",
             type=totp_type,
         ),
->>>>>>> 89a800ee
+
+
+def send_pwnedpasswords_email(user, amount):
+    send_email_with_rate_control(
+        user,
+        ALERT_PWNEDPASSWORDS,
+        user.email,
+        "SimpleLogin account security alert",
+        render("transactional/pwnedpasswords-notification.txt", amount=amount),
+        render("transactional/pwnedpasswords-notification.html", amount=amount),
         1,
     )
 
