--- conflicted
+++ resolved
@@ -186,8 +186,6 @@
             Session.commit()
             flash("Your preference has been updated", "success")
             return redirect(url_for("dashboard.setting"))
-<<<<<<< HEAD
-
         elif request.form.get("form-name") == "smtp-for-aliases":
             choose = request.form.get("smtp-for-aliases")
             if choose == "on":
@@ -197,8 +195,6 @@
             Session.commit()
             flash("Your preference has been updated", "success")
             return redirect(url_for("dashboard.setting"))
-
-=======
         elif request.form.get("form-name") == "enable_data_breach_check":
             if not current_user.is_premium():
                 flash("Only premium plan can enable data breach monitoring", "warning")
@@ -214,7 +210,6 @@
                 flash("Data breach monitoring is disabled", "info")
             Session.commit()
             return redirect(url_for("dashboard.setting"))
->>>>>>> a6f38947
         elif request.form.get("form-name") == "sender-in-ra":
             choose = request.form.get("enable")
             if choose == "on":
