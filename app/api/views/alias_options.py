--- conflicted
+++ resolved
@@ -8,242 +8,7 @@
 from app.extensions import db
 from app.log import LOG
 from app.models import AliasUsedOn, Alias, User
-<<<<<<< HEAD
-from app.utils import convert_to_id, get_suffix
-
-
-@api_bp.route("/alias/options")
-@require_api_auth
-def options():
-    """
-    Return what options user has when creating new alias.
-    Input:
-        a valid api-key in "Authentication" header and
-        optional "hostname" in args
-    Output: cf README
-        optional recommendation:
-        optional custom
-        can_create_custom: boolean
-        existing: array of existing aliases
-
-    """
-    LOG.e("/alias/options is obsolete")
-    user = g.user
-    hostname = request.args.get("hostname")
-
-    ret = {
-        "existing": [ge.email for ge in Alias.query.filter_by(user_id=user.id)],
-        "can_create_custom": user.can_create_new_alias(),
-    }
-
-    # recommendation alias if exist
-    if hostname:
-        # put the latest used alias first
-        q = (
-            db.session.query(AliasUsedOn, Alias, User)
-            .filter(
-                AliasUsedOn.alias_id == Alias.id,
-                Alias.user_id == user.id,
-                AliasUsedOn.hostname == hostname,
-            )
-            .order_by(desc(AliasUsedOn.created_at))
-        )
-
-        r = q.first()
-        if r:
-            _, alias, _ = r
-            LOG.d("found alias %s %s %s", alias, hostname, user)
-            ret["recommendation"] = {"alias": alias.email, "hostname": hostname}
-
-    # custom alias suggestion and suffix
-    ret["custom"] = {}
-    if hostname:
-        # keep only the domain name of hostname, ignore TLD and subdomain
-        # for ex www.groupon.com -> groupon
-        domain_name = hostname
-        if "." in hostname:
-            parts = hostname.split(".")
-            domain_name = parts[-2]
-            domain_name = convert_to_id(domain_name)
-        ret["custom"]["suggestion"] = domain_name
-    else:
-        ret["custom"]["suggestion"] = ""
-
-    ret["custom"]["suffixes"] = []
-    # maybe better to make sure the suffix is never used before
-    # but this is ok as there's a check when creating a new custom alias
-    for domain in ALIAS_DOMAINS:
-        if DISABLE_ALIAS_SUFFIX:
-            ret["custom"]["suffixes"].append(f"@{domain}")
-        else:
-            ret["custom"]["suffixes"].append(f".{get_suffix(user)}@{domain}")
-
-    for custom_domain in user.verified_custom_domains():
-        ret["custom"]["suffixes"].append("@" + custom_domain.domain)
-
-    # custom domain should be put first
-    ret["custom"]["suffixes"] = list(reversed(ret["custom"]["suffixes"]))
-
-    return jsonify(ret)
-
-
-@api_bp.route("/v2/alias/options")
-@require_api_auth
-def options_v2():
-    """
-    Return what options user has when creating new alias.
-    Input:
-        a valid api-key in "Authentication" header and
-        optional "hostname" in args
-    Output: cf README
-        can_create: bool
-        suffixes: [str]
-        prefix_suggestion: str
-        existing: [str]
-        recommendation: Optional dict
-            alias: str
-            hostname: str
-
-
-    """
-    LOG.e("/v2/alias/options is obsolete")
-
-    user = g.user
-    hostname = request.args.get("hostname")
-
-    ret = {
-        "existing": [
-            ge.email for ge in Alias.query.filter_by(user_id=user.id, enabled=True)
-        ],
-        "can_create": user.can_create_new_alias(),
-        "suffixes": [],
-        "prefix_suggestion": "",
-    }
-
-    # recommendation alias if exist
-    if hostname:
-        # put the latest used alias first
-        q = (
-            db.session.query(AliasUsedOn, Alias, User)
-            .filter(
-                AliasUsedOn.alias_id == Alias.id,
-                Alias.user_id == user.id,
-                AliasUsedOn.hostname == hostname,
-            )
-            .order_by(desc(AliasUsedOn.created_at))
-        )
-
-        r = q.first()
-        if r:
-            _, alias, _ = r
-            LOG.d("found alias %s %s %s", alias, hostname, user)
-            ret["recommendation"] = {"alias": alias.email, "hostname": hostname}
-
-    # custom alias suggestion and suffix
-    if hostname:
-        # keep only the domain name of hostname, ignore TLD and subdomain
-        # for ex www.groupon.com -> groupon
-        domain_name = hostname
-        if "." in hostname:
-            parts = hostname.split(".")
-            domain_name = parts[-2]
-            domain_name = convert_to_id(domain_name)
-        ret["prefix_suggestion"] = domain_name
-
-    # maybe better to make sure the suffix is never used before
-    # but this is ok as there's a check when creating a new custom alias
-    for domain in ALIAS_DOMAINS:
-        if DISABLE_ALIAS_SUFFIX:
-            ret["suffixes"].append(f"@{domain}")
-        else:
-            ret["suffixes"].append(f".{get_suffix(user)}@{domain}")
-
-    for custom_domain in user.verified_custom_domains():
-        ret["suffixes"].append("@" + custom_domain.domain)
-
-    # custom domain should be put first
-    ret["suffixes"] = list(reversed(ret["suffixes"]))
-
-    return jsonify(ret)
-
-
-@api_bp.route("/v3/alias/options")
-@require_api_auth
-def options_v3():
-    """
-    Return what options user has when creating new alias.
-    Same as v2 but do NOT return existing alias
-    Input:
-        a valid api-key in "Authentication" header and
-        optional "hostname" in args
-    Output: cf README
-        can_create: bool
-        suffixes: [str]
-        prefix_suggestion: str
-        recommendation: Optional dict
-            alias: str
-            hostname: str
-
-
-    """
-    LOG.e("/v3/alias/options is obsolete")
-    user = g.user
-    hostname = request.args.get("hostname")
-
-    ret = {
-        "can_create": user.can_create_new_alias(),
-        "suffixes": [],
-        "prefix_suggestion": "",
-    }
-
-    # recommendation alias if exist
-    if hostname:
-        # put the latest used alias first
-        q = (
-            db.session.query(AliasUsedOn, Alias, User)
-            .filter(
-                AliasUsedOn.alias_id == Alias.id,
-                Alias.user_id == user.id,
-                AliasUsedOn.hostname == hostname,
-            )
-            .order_by(desc(AliasUsedOn.created_at))
-        )
-
-        r = q.first()
-        if r:
-            _, alias, _ = r
-            LOG.d("found alias %s %s %s", alias, hostname, user)
-            ret["recommendation"] = {"alias": alias.email, "hostname": hostname}
-
-    # custom alias suggestion and suffix
-    if hostname:
-        # keep only the domain name of hostname, ignore TLD and subdomain
-        # for ex www.groupon.com -> groupon
-        domain_name = hostname
-        if "." in hostname:
-            parts = hostname.split(".")
-            domain_name = parts[-2]
-            domain_name = convert_to_id(domain_name)
-        ret["prefix_suggestion"] = domain_name
-
-    # maybe better to make sure the suffix is never used before
-    # but this is ok as there's a check when creating a new custom alias
-    for domain in ALIAS_DOMAINS:
-        if DISABLE_ALIAS_SUFFIX:
-            ret["suffixes"].append(f"@{domain}")
-        else:
-            ret["suffixes"].append(f".{get_suffix(user)}@{domain}")
-
-    for custom_domain in user.verified_custom_domains():
-        ret["suffixes"].append("@" + custom_domain.domain)
-
-    # custom domain should be put first
-    ret["suffixes"] = list(reversed(ret["suffixes"]))
-
-    return jsonify(ret)
-=======
 from app.utils import convert_to_id
->>>>>>> 3e1f098c
 
 
 @api_bp.route("/v4/alias/options")
