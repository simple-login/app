from typing import Optional

from deprecated import deprecated
from flask import g
from flask import jsonify
from flask import request

from app import alias_utils, alias_delete
from app.alias_audit_log_utils import emit_alias_audit_log, AliasAuditLogAction
from app.alias_mailbox_utils import set_mailboxes_for_alias
from app.api.base import api_bp, require_api_auth
from app.api.serializer import (
    AliasInfo,
    serialize_alias_info,
    serialize_contact,
    get_alias_infos_with_pagination,
    get_alias_contacts,
    serialize_alias_info_v2,
    get_alias_info_v2,
    get_alias_infos_with_pagination_v3,
)
from app.dashboard.views.alias_contact_manager import create_contact
from app.dashboard.views.alias_log import get_alias_log
from app.db import Session
from app.errors import (
    CannotCreateContactForReverseAlias,
    ErrContactErrorUpgradeNeeded,
    ErrContactAlreadyExists,
    ErrAddressInvalid,
)
from app.extensions import limiter
from app.log import LOG
<<<<<<< HEAD
from app.models import Alias, Contact, Mailbox, AliasMailbox, SMTPCredentials
from app.utils import sanitize_email
=======
from app.models import Alias, Contact, Mailbox, AliasDeleteReason
>>>>>>> a6f38947


@deprecated
@api_bp.route("/aliases", methods=["GET", "POST"])
@require_api_auth
@limiter.limit("10/minute", key_func=lambda: g.user.id)
def get_aliases():
    """
    Get aliases
    Input:
        page_id: in query
    Output:
        - aliases: list of alias:
            - id
            - email
            - creation_date
            - creation_timestamp
            - nb_forward
            - nb_block
            - nb_reply
            - note

    """
    user = g.user
    try:
        page_id = int(request.args.get("page_id"))
    except (ValueError, TypeError):
        return jsonify(error="page_id must be provided in request query"), 400

    query = None
    data = request.get_json(silent=True)
    if data:
        query = data.get("query")

    alias_infos: [AliasInfo] = get_alias_infos_with_pagination(
        user, page_id=page_id, query=query
    )

    return (
        jsonify(
            aliases=[serialize_alias_info(alias_info) for alias_info in alias_infos]
        ),
        200,
    )


@api_bp.route("/v2/aliases", methods=["GET", "POST"])
@require_api_auth
@limiter.limit("50/minute", key_func=lambda: g.user.id)
def get_aliases_v2():
    """
    Get aliases
    Input:
        page_id: in query
        pinned: in query
        disabled: in query
        enabled: in query
    Output:
        - aliases: list of alias:
            - id
            - email
            - creation_date
            - creation_timestamp
            - nb_forward
            - nb_block
            - nb_reply
            - note
            - mailbox
            - mailboxes
            - support_pgp
            - disable_pgp
            - latest_activity: null if no activity.
                - timestamp
                - action: forward|reply|block|bounced
                - contact:
                    - email
                    - name
                    - reverse_alias


    """
    user = g.user
    try:
        page_id = int(request.args.get("page_id"))
    except (ValueError, TypeError):
        return jsonify(error="page_id must be provided in request query"), 400

    pinned = "pinned" in request.args
    disabled = "disabled" in request.args
    enabled = "enabled" in request.args

    if pinned:
        alias_filter = "pinned"
    elif disabled:
        alias_filter = "disabled"
    elif enabled:
        alias_filter = "enabled"
    else:
        alias_filter = None

    query = None
    data = request.get_json(silent=True)
    if data:
        query = data.get("query")

    alias_infos: [AliasInfo] = get_alias_infos_with_pagination_v3(
        user, page_id=page_id, query=query, alias_filter=alias_filter
    )

    return (
        jsonify(
            aliases=[serialize_alias_info_v2(alias_info) for alias_info in alias_infos]
        ),
        200,
    )


@api_bp.route("/aliases/<int:alias_id>", methods=["DELETE"])
@require_api_auth
def delete_alias(alias_id):
    """
    Delete alias
    Input:
        alias_id: in url
    Output:
        200 if deleted successfully

    """
    user = g.user
    alias = Alias.get(alias_id)

    if not alias or alias.user_id != user.id:
        return jsonify(error="Forbidden"), 403

    LOG.i(f"User {user} is deleting alias {alias}")
    alias_delete.delete_alias(alias, user, AliasDeleteReason.ManualAction, commit=True)

    return jsonify(deleted=True), 200


@api_bp.route("/aliases/<int:alias_id>/toggle", methods=["POST"])
@require_api_auth
@limiter.limit("100/hour")
def toggle_alias(alias_id):
    """
    Enable/disable alias
    Input:
        alias_id: in url
    Output:
        200 along with new status:
        - enabled


    """
    user = g.user
    alias: Alias = Alias.get(alias_id)

    if not alias or alias.user_id != user.id:
        return jsonify(error="Forbidden"), 403

    alias_utils.change_alias_status(
        alias,
        enabled=not alias.enabled,
        message=f"Set enabled={not alias.enabled} via API",
    )
    LOG.i(f"User {user} changed alias {alias} enabled status to {alias.enabled}")
    Session.commit()

    return jsonify(enabled=alias.enabled), 200


@api_bp.route("/aliases/<int:alias_id>/activities")
@require_api_auth
@limiter.limit("30/minute")
def get_alias_activities(alias_id):
    """
    Get aliases
    Input:
        page_id: in query
    Output:
        - activities: list of activity:
            - from
            - to
            - timestamp
            - action: forward|reply|block|bounced
            - reverse_alias

    """
    user = g.user
    try:
        page_id = int(request.args.get("page_id"))
    except (ValueError, TypeError):
        return jsonify(error="page_id must be provided in request query"), 400

    alias: Alias = Alias.get(alias_id)

    if not alias or alias.user_id != user.id:
        return jsonify(error="Forbidden"), 403

    alias_logs = get_alias_log(alias, page_id)

    activities = []
    for alias_log in alias_logs:
        activity = {
            "timestamp": alias_log.when.timestamp,
            "reverse_alias": alias_log.reverse_alias,
            "reverse_alias_address": alias_log.contact.reply_email,
        }
        if alias_log.is_reply:
            activity["from"] = alias_log.alias
            activity["to"] = alias_log.website_email
            activity["action"] = "reply"
        else:
            activity["to"] = alias_log.alias
            activity["from"] = alias_log.website_email

            if alias_log.bounced:
                activity["action"] = "bounced"
            elif alias_log.blocked:
                activity["action"] = "block"
            else:
                activity["action"] = "forward"

        activities.append(activity)

    return jsonify(activities=activities), 200


@api_bp.route("/aliases/<int:alias_id>", methods=["PUT", "PATCH"])
@require_api_auth
def update_alias(alias_id):
    """
    Update alias note
    Input:
        alias_id: in url
        note (optional): in body
        name (optional): in body
        mailbox_id (optional): in body
        disable_pgp (optional): in body
        enable_SMTP (optional): in body
    Output:
        200
    """
    data = request.get_json()
    if not data:
        return jsonify(error="request body cannot be empty"), 400

    user = g.user
    alias: Alias = Alias.get(alias_id)

    if not alias or alias.user_id != user.id:
        return jsonify(error="Forbidden"), 403

    changed_fields = []
    changed = False
    if "note" in data:
        new_note = data.get("note")
        alias.note = new_note
        changed_fields.append("note")
        changed = True

    if "mailbox_id" in data:
        mailbox_id = int(data.get("mailbox_id"))
        mailbox = Mailbox.get(mailbox_id)
        if not mailbox or mailbox.user_id != user.id or not mailbox.verified:
            return jsonify(error="Forbidden"), 400

        alias.mailbox_id = mailbox_id
        changed_fields.append(f"mailbox_id ({mailbox_id})")
        changed = True

    if "mailbox_ids" in data:
        try:
            mailbox_ids = [int(m_id) for m_id in data.get("mailbox_ids")]
        except ValueError:
            return jsonify(error="Invalid mailbox_id"), 400
        err = set_mailboxes_for_alias(
            user_id=user.id, alias=alias, mailbox_ids=mailbox_ids
        )
        if err:
            return jsonify(error=err.value), 400

        mailbox_ids_string = ",".join(map(str, mailbox_ids))
        changed_fields.append(f"mailbox_ids ({mailbox_ids_string})")
        changed = True

    if "name" in data:
        # to make sure alias name doesn't contain linebreak
        new_name = data.get("name")
        if new_name and len(new_name) > 128:
            return jsonify(error="Name can't be longer than 128 characters"), 400

        if new_name:
            new_name = new_name.replace("\n", "")
        alias.name = new_name
        changed_fields.append("name")
        changed = True

    if "disable_pgp" in data:
        alias.disable_pgp = data.get("disable_pgp")
        changed_fields.append("disable_pgp")
        changed = True

    if "pinned" in data:
        alias.pinned = data.get("pinned")
        changed_fields.append("pinned")
        changed = True

    if "enable_SMTP" in data:
        enable_SMTP = data.get("enable_SMTP")
        if enable_SMTP:
            smtp_password = SMTPCredentials.create(alias_id=alias.id)
            if not smtp_password:
                return jsonify(error="Error Generating SMTP Password"), 400
        else:
            SMTPCredentials.delete_by_alias_id(alias_id=alias.id)
        alias.enable_SMTP = enable_SMTP
        changed_fields.append("enable_SMTP")
        changed = True

    if changed:
        changed_fields_string = ",".join(changed_fields)
        emit_alias_audit_log(
            alias,
            AliasAuditLogAction.UpdateAlias,
            f"Alias fields updated ({changed_fields_string})",
        )
        Session.commit()

    if "enable_SMTP" in changed_fields and alias.enable_SMTP:
        return jsonify(ok=True, smtp_password=smtp_password), 200

    return jsonify(ok=True), 200


@api_bp.route("/aliases/<int:alias_id>", methods=["GET"])
@require_api_auth
def get_alias(alias_id):
    """
    Get alias
    Input:
        alias_id: in url
    Output:
        Alias info, same as in get_aliases

    """
    user = g.user
    alias: Alias = Alias.get(alias_id)

    if not alias:
        return jsonify(error="Unknown error"), 400

    if alias.user_id != user.id:
        return jsonify(error="Forbidden"), 403

    return jsonify(**serialize_alias_info_v2(get_alias_info_v2(alias))), 200


@api_bp.route("/aliases/<int:alias_id>/contacts")
@require_api_auth
def get_alias_contacts_route(alias_id):
    """
    Get alias contacts
    Input:
        page_id: in query
    Output:
        - contacts: list of contacts:
            - creation_date
            - creation_timestamp
            - last_email_sent_date
            - last_email_sent_timestamp
            - contact
            - reverse_alias

    """
    user = g.user
    try:
        page_id = int(request.args.get("page_id"))
    except (ValueError, TypeError):
        return jsonify(error="page_id must be provided in request query"), 400

    alias: Alias = Alias.get(alias_id)

    if not alias:
        return jsonify(error="No such alias"), 404

    if alias.user_id != user.id:
        return jsonify(error="Forbidden"), 403

    contacts = get_alias_contacts(alias, page_id)

    return jsonify(contacts=contacts), 200


@api_bp.route("/aliases/<int:alias_id>/contacts", methods=["POST"])
@require_api_auth
def create_contact_route(alias_id):
    """
    Create contact for an alias
    Input:
        alias_id: in url
        contact: in body
    Output:
        201 if success
        409 if contact already added
    """
    data = request.get_json()
    if not data:
        return jsonify(error="request body cannot be empty"), 400

    alias: Optional[Alias] = Alias.get_by(id=alias_id, user_id=g.user.id)
    if not alias:
        return jsonify(error="Forbidden"), 403

    contact_address = data.get("contact")

    try:
        contact = create_contact(alias, contact_address)
    except ErrContactErrorUpgradeNeeded as err:
        return jsonify(error=err.error_for_user()), 403
    except (ErrAddressInvalid, CannotCreateContactForReverseAlias) as err:
        return jsonify(error=err.error_for_user()), 400
    except ErrContactAlreadyExists as err:
        return jsonify(**serialize_contact(err.contact, existed=True)), 200

    return jsonify(**serialize_contact(contact)), 201


@api_bp.route("/contacts/<int:contact_id>", methods=["DELETE"])
@require_api_auth
def delete_contact(contact_id):
    """
    Delete contact
    Input:
        contact_id: in url
    Output:
        200
    """
    user = g.user
    contact: Optional[Contact] = Contact.get(contact_id)

    if not contact or contact.alias.user_id != user.id:
        return jsonify(error="Forbidden"), 403

    emit_alias_audit_log(
        alias=contact.alias,
        action=AliasAuditLogAction.DeleteContact,
        message=f"Deleted contact {contact_id} ({contact.email})",
    )
    Contact.delete(contact_id)
    Session.commit()

    return jsonify(deleted=True), 200


@api_bp.route("/contacts/<int:contact_id>/toggle", methods=["POST"])
@require_api_auth
def toggle_contact(contact_id):
    """
    Block/Unblock contact
    Input:
        contact_id: in url
    Output:
        200
    """
    user = g.user
    contact: Optional[Contact] = Contact.get(contact_id)

    if not contact or contact.alias.user_id != user.id:
        return jsonify(error="Forbidden"), 403

    contact.block_forward = not contact.block_forward
    emit_alias_audit_log(
        alias=contact.alias,
        action=AliasAuditLogAction.UpdateContact,
        message=f"Set contact state {contact.id} {contact.email} -> {contact.website_email} to blocked {contact.block_forward}",
    )
    Session.commit()

    return jsonify(block_forward=contact.block_forward), 200<|MERGE_RESOLUTION|>--- conflicted
+++ resolved
@@ -30,12 +30,8 @@
 )
 from app.extensions import limiter
 from app.log import LOG
-<<<<<<< HEAD
 from app.models import Alias, Contact, Mailbox, AliasMailbox, SMTPCredentials
 from app.utils import sanitize_email
-=======
-from app.models import Alias, Contact, Mailbox, AliasDeleteReason
->>>>>>> a6f38947
 
 
 @deprecated
