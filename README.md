

[SimpleLogin](https://simplelogin.io) | Protect your online identity with email alias
---
<p>
<a href="https://chrome.google.com/webstore/detail/dphilobhebphkdjbpfohgikllaljmgbn">
    <img src="https://img.shields.io/chrome-web-store/rating/dphilobhebphkdjbpfohgikllaljmgbn?label=Chrome%20Extension">
</a>

<a href="https://addons.mozilla.org/firefox/addon/simplelogin/">
<img src="https://img.shields.io/amo/rating/simplelogin?label=Firefox%20Add-On&logo=SimpleLogin">
</a>

<a href="./LICENSE">
<img src="https://img.shields.io/github/license/simple-login/app">
</a>

<a href="https://twitter.com/simple_login">
<img src="https://img.shields.io/twitter/follow/simple_login?style=social">
</a>

</p>

<p align="center">
    <a href="https://simplelogin.io">
        <img src="./docs/hero.png" height="600px">
    </a>
</p>

---

Your email address is your **online identity**. When you use the same email address everywhere, you can be easily tracked. 
More information on https://simplelogin.io 

This README contains instructions on how to self host SimpleLogin.

Once you have your own SimpleLogin instance running, you can change the `API URL` in SimpleLogin's Chrome/Firefox extension, Android/iOS app to your server. 

SimpleLogin roadmap is at https://github.com/simple-login/app/projects/1 and our forum at https://github.com/simple-login/app/discussions, feel free to submit new ideas or vote on features.

### Prerequisites

- a Linux server (either a VM or dedicated server). This doc shows the setup for Ubuntu 18.04 LTS but the steps could be adapted for other popular Linux distributions. As most of components run as Docker container and Docker can be a bit heavy, having at least 2 GB of RAM is recommended. The server needs to have the port 25 (email), 80, 443 (for the webapp), 22 (so you can ssh into it) open.

- a domain that you can config the DNS. It could be a sub-domain. In the rest of the doc, let's say it's `mydomain.com` for the email and `app.mydomain.com` for SimpleLogin webapp. Please make sure to replace these values by your domain name whenever they appear in the doc. A trick we use is to download this README file on your computer and replace all `mydomain.com` occurrences by your domain.

Except for the DNS setup that is usually done on your domain registrar interface, all the below steps are to be done on your server. The commands are to run with `bash` (or any bash-compatible shell like `zsh`) being the shell. If you use other shells like `fish`, please make sure to adapt the commands.

### Some utility packages

These packages are used to verify the setup. Install them by:

```bash
sudo apt update && sudo apt install -y dnsutils
```

Create a directory to store SimpleLogin data:

```bash
mkdir sl
mkdir sl/pgp # to store PGP key
mkdir sl/db # to store database
mkdir sl/upload # to store quarantine emails
```

### DKIM

From Wikipedia https://en.wikipedia.org/wiki/DomainKeys_Identified_Mail

> DomainKeys Identified Mail (DKIM) is an email authentication method designed to detect forged sender addresses in emails (email spoofing), a technique often used in phishing and email spam.

Setting up DKIM is highly recommended to reduce the chance your emails ending up in the recipient's Spam folder.

First you need to generate a private and public key for DKIM:

```bash
openssl genrsa -out dkim.key 1024
openssl rsa -in dkim.key -pubout -out dkim.pub.key
```

You will need the files `dkim.key` and `dkim.pub.key` for the next steps.

For email gurus, we have chosen 1024 key length instead of 2048 for DNS simplicity as some registrars don't play well with long TXT record.

### DNS

Please note that DNS changes could take up to 24 hours to propagate. In practice, it's a lot faster though (~1 minute or so in our test). In DNS setup, we usually use domain with a trailing dot (`.`) at the end to to force using absolute domain.


#### MX record
Create a **MX record** that points `mydomain.com.` to `app.mydomain.com.` with priority 10.

To verify if the DNS works, the following command

```bash
dig @1.1.1.1 mydomain.com mx
```

should return:

```
mydomain.com.	3600	IN	MX	10 app.mydomain.com.
```

#### A record
An **A record** that points `app.mydomain.com.` to your server IP.
If you are using CloudFlare, we recommend to disable the "Proxy" option.
To verify, the following command

```bash
dig @1.1.1.1 app.mydomain.com a
```

should return your server IP.

#### DKIM
Set up DKIM by adding a TXT record for `dkim._domainkey.mydomain.com.` with the following value:

```
v=DKIM1; k=rsa; p=PUBLIC_KEY
```

with `PUBLIC_KEY` being your `dkim.pub.key` but
- remove the `-----BEGIN PUBLIC KEY-----` and `-----END PUBLIC KEY-----`
- join all the lines on a single line.

For example, if your `dkim.pub.key` is

```
-----BEGIN PUBLIC KEY-----
ab
cd
ef
gh
-----END PUBLIC KEY-----
```

then the `PUBLIC_KEY` would be `abcdefgh`.

You can get the `PUBLIC_KEY` by running this command:

```bash
<<<<<<< HEAD
sed "s/-----BEGIN PUBLIC KEY-----/v=DKIM1; k=rsa; p=/g" dkim.pub.key | sed 's/-----END PUBLIC KEY-----//g' |tr -d '\n' | awk 1
=======
sed "s/-----BEGIN PUBLIC KEY-----/v=DKIM1; k=rsa; p=/g" $(pwd)/dkim.pub.key | sed 's/-----END PUBLIC KEY-----//g' |tr -d '\n' | awk 1
>>>>>>> fa95f427
```

To verify, the following command

```bash
dig @1.1.1.1 dkim._domainkey.mydomain.com txt
```

should return the above value.

#### SPF

From Wikipedia https://en.wikipedia.org/wiki/Sender_Policy_Framework

> Sender Policy Framework (SPF) is an email authentication method designed to detect forging sender addresses during the delivery of the email

Similar to DKIM, setting up SPF is highly recommended.
Add a TXT record for `mydomain.com.` with the value:

```
v=spf1 mx ~all
```

What it means is only your server can send email with `@mydomain.com` domain.
To verify, the following command

```bash
dig @1.1.1.1 mydomain.com txt
```

should return the above value.

#### DMARC

From Wikipedia https://en.wikipedia.org/wiki/DMARC

> It (DMARC) is designed to give email domain owners the ability to protect their domain from unauthorized use, commonly known as email spoofing

Setting up DMARC is also recommended.
Add a TXT record for `_dmarc.mydomain.com.` with the following value

```
v=DMARC1; p=quarantine; adkim=r; aspf=r
```

This is a `relaxed` DMARC policy. You can also use a more strict policy with `v=DMARC1; p=reject; adkim=s; aspf=s` value.

To verify, the following command

```bash
dig @1.1.1.1 _dmarc.mydomain.com txt
```

should return the set value.

For more information on DMARC, please consult https://tools.ietf.org/html/rfc7489

### Docker

Now the boring DNS stuffs are done, let's do something more fun!

If you don't already have Docker installed on your server, please follow the steps on [Docker CE for Ubuntu](https://docs.docker.com/v17.12/install/linux/docker-ce/ubuntu/) to install Docker.

You can also install Docker using the [docker-install](https://github.com/docker/docker-install) script which is

```bash
<<<<<<< HEAD
curl -fsSL https://get.docker.com -o get-docker.sh
sh get-docker.sh
=======
curl -fsSL https://get.docker.com | sh
>>>>>>> fa95f427
```

### Prepare the Docker network

This Docker network will be used by the other Docker containers run in the next steps.
Later, we will setup Postfix to authorize this network.

```bash
sudo docker network create -d bridge \
    --subnet=240.0.0.0/24 \
    --gateway=240.0.0.1 \
    sl-network
```

### Postgres

This section creates a Postgres database using Docker.

If you already have a Postgres database in use, you can skip this section and just copy the database configuration (i.e. host, port, username, password, database name) to use in the next sections.

Run a Postgres Docker container as your Postgres database server. Make sure to replace `myuser` and `mypassword` with something more secret.

```bash
docker run -d \
    --name sl-db \
    -e POSTGRES_PASSWORD=mypassword \
    -e POSTGRES_USER=myuser \
    -e POSTGRES_DB=simplelogin \
    -p 127.0.0.1:5432:5432 \
    -v $(pwd)/sl/db:/var/lib/postgresql/data \
    --restart always \
    --network="sl-network" \
    postgres:12.1
```

if you want to use docker-compose you can paste this inside your `docker-compose.yml` file

```
version: "3"
#connecting to the pre made sl-network.
networks:
    default:
        external:
            name: sl-network

# all file paths are relative to the docker-compose file

services:
    postgres:
        image: postgres:12.1
        container_name: sl-db
        ports:
            - "127.0.0.1:5432:5432"
        volumes:
            - ./sl/db:/var/lib/postgresql/data
        environment:
            - POSTGRES_PASSWORD=mypassword
            - POSTGRES_USER=myuser
            - POSTGRES_DB=simplelogin
        restart: unless-stopped
```

To test whether the database operates correctly or not, run the following command:

```bash
docker exec -it sl-db psql -U myuser simplelogin
```

you should be logged in the postgres console. Type `exit` to exit postgres console.

### Postfix

Install `postfix` and `postfix-pgsql`. The latter is used to connect Postfix and the Postgres database in the next steps.

```bash
sudo apt-get install -y postfix postfix-pgsql -y
```

Choose "Internet Site" in Postfix installation window then keep using the proposed value as *System mail name* in the next window.

![](./docs/postfix-installation.png)
![](./docs/postfix-installation2.png)

Replace `/etc/postfix/main.cf` with the following content. Make sure to replace `mydomain.com` by your domain.

```
# POSTFIX config file, adapted for SimpleLogin
smtpd_banner = $myhostname ESMTP $mail_name (Ubuntu)
biff = no

# appending .domain is the MUA's job.
append_dot_mydomain = no

# Uncomment the next line to generate "delayed mail" warnings
#delay_warning_time = 4h

readme_directory = no

# See http://www.postfix.org/COMPATIBILITY_README.html -- default to 2 on
# fresh installs.
compatibility_level = 2

# TLS parameters
smtpd_tls_cert_file=/etc/ssl/certs/ssl-cert-snakeoil.pem
smtpd_tls_key_file=/etc/ssl/private/ssl-cert-snakeoil.key
smtpd_tls_session_cache_database = btree:${data_directory}/smtpd_scache
smtp_tls_session_cache_database = btree:${data_directory}/smtp_scache
smtp_tls_security_level = may
smtpd_tls_security_level = may

# See /usr/share/doc/postfix/TLS_README.gz in the postfix-doc package for
# information on enabling SSL in the smtp client.

alias_maps = hash:/etc/aliases
mynetworks = 127.0.0.0/8 [::ffff:127.0.0.0]/104 [::1]/128 240.0.0.0/24

# Set your domain here
mydestination =
myhostname = app.mydomain.com
mydomain = mydomain.com
myorigin = mydomain.com

relay_domains = pgsql:/etc/postfix/pgsql-relay-domains.cf
transport_maps = pgsql:/etc/postfix/pgsql-transport-maps.cf

# HELO restrictions
smtpd_delay_reject = yes
smtpd_helo_required = yes
smtpd_helo_restrictions =
    permit_mynetworks,
    reject_non_fqdn_helo_hostname,
    reject_invalid_helo_hostname,
    permit

# Sender restrictions:
smtpd_sender_restrictions =
    permit_mynetworks,
    reject_non_fqdn_sender,
    reject_unknown_sender_domain,
    permit

# Recipient restrictions:
smtpd_recipient_restrictions =
   reject_unauth_pipelining,
   reject_non_fqdn_recipient,
   reject_unknown_recipient_domain,
   permit_mynetworks,
   reject_unauth_destination,
   reject_rbl_client zen.spamhaus.org,
   reject_rbl_client bl.spamcop.net,
   permit
```

Create the `/etc/postfix/pgsql-relay-domains.cf` file with the following content.
Make sure that the database config is correctly set, replace `mydomain.com` with your domain, update 'myuser' and 'mypassword' with your postgres credentials.

```
# postgres config
hosts = localhost
user = myuser
password = mypassword
dbname = simplelogin

query = SELECT domain FROM custom_domain WHERE domain='%s' AND verified=true
    UNION SELECT '%s' WHERE '%s' = 'mydomain.com' LIMIT 1;
```

Create the `/etc/postfix/pgsql-transport-maps.cf` file with the following content.
Again, make sure that the database config is correctly set, replace `mydomain.com` with your domain, update 'myuser' and 'mypassword' with your postgres credentials.

```
# postgres config
hosts = localhost
user = myuser
password = mypassword
dbname = simplelogin

# forward to smtp:127.0.0.1:20381 for custom domain AND email domain
query = SELECT 'smtp:127.0.0.1:20381' FROM custom_domain WHERE domain = '%s' AND verified=true
    UNION SELECT 'smtp:127.0.0.1:20381' WHERE '%s' = 'mydomain.com' LIMIT 1;
```

Finally, restart Postfix

```bash
sudo systemctl restart postfix
```

### Run SimpleLogin Docker containers

<<<<<<< HEAD
To run SimpleLogin, you need a config file at `~/simplelogin.env`. Below is an example that you can use right away, make sure to
=======
To run SimpleLogin, you need a config file at `$(pwd)/simplelogin.env`. Below is an example that you can use right away, make sure to
>>>>>>> fa95f427

- replace `mydomain.com` by your domain,
- set `FLASK_SECRET` to a secret string, 
- update 'myuser' and 'mypassword' with your database credentials used in previous step.

All possible parameters can be found in [config example](example.env). Some are optional and are commented out by default. 
Some have "dummy" values, fill them up if you want to enable these features (Paddle, AWS, etc).

```.env
# WebApp URL
URL=http://app.mydomain.com

# domain used to create alias
EMAIL_DOMAIN=mydomain.com

# transactional email is sent from this email address
SUPPORT_EMAIL=support@mydomain.com

# custom domain needs to point to these MX servers
EMAIL_SERVERS_WITH_PRIORITY=[(10, "app.mydomain.com.")]

# By default, new aliases must end with ".{random_word}". This is to avoid a person taking all "nice" aliases.
# this option doesn't make sense in self-hosted. Set this variable to disable this option.
DISABLE_ALIAS_SUFFIX=1

# the DKIM private key used to compute DKIM-Signature
DKIM_PRIVATE_KEY_PATH=/dkim.key

# DB Connection
DB_URI=postgresql://myuser:mypassword@sl-db:5432/simplelogin

FLASK_SECRET=put_something_secret_here

GNUPGHOME=/sl/pgp

LOCAL_FILE_UPLOAD=1
```


Before running the webapp, you need to prepare the database by running the migration:

```bash
docker run --rm \
    --name sl-migration \
    -v $(pwd)/sl:/sl \
    -v $(pwd)/sl/upload:/code/static/upload \
    -v $(pwd)/dkim.key:/dkim.key \
    -v $(pwd)/dkim.pub.key:/dkim.pub.key \
    -v $(pwd)/simplelogin.env:/code/.env \
    --network="sl-network" \
    simplelogin/app:3.4.0 flask db upgrade
```

This command could take a while to download the `simplelogin/app` docker image.

Init data

```bash
docker run --rm \
    --name sl-init \
    -v $(pwd)/sl:/sl \
    -v $(pwd)/simplelogin.env:/code/.env \
    -v $(pwd)/dkim.key:/dkim.key \
    -v $(pwd)/dkim.pub.key:/dkim.pub.key \
    --network="sl-network" \
    simplelogin/app:3.4.0 python init_app.py
<<<<<<< HEAD
now it time to setup the `webapp` and `email handler` containers

for docker-compose add this to your file:

```
    sl-app:
        image: simplelogin/app:3.2.2
        ports:
            - "7777:7777"
        restart: unless-stopped
        volumes:
        - ./sl:/sl
        - ./sl/upload:/code/static/upload
        - ./simplelogin.env:/code/.env
        - ./dkim.key:/dkim.key
        - ./dkim.pub.key:/dkim.pub.key

    sl-email:
        image: simplelogin/app:3.2.2
        command: python email_handler.py
        ports:
            - "20381:20381"
        restart: unless-stopped
        volumes:
        - ./sl:/sl
        - ./sl/upload:/code/static/upload
        - ./simplelogin.env:/code/.env
        - ./dkim.key:/dkim.key
        - ./dkim.pub.key:/dkim.pub.key

```
docker-cli:

`webapp` container:
=======
```

Now, it's time to run the `webapp` container!
>>>>>>> fa95f427

```bash
docker run -d \
    --name sl-app \
    -v $(pwd)/sl:/sl \
    -v $(pwd)/sl/upload:/code/static/upload \
    -v $(pwd)/simplelogin.env:/code/.env \
    -v $(pwd)/dkim.key:/dkim.key \
    -v $(pwd)/dkim.pub.key:/dkim.pub.key \
    -p 127.0.0.1:7777:7777 \
    --restart always \
    --network="sl-network" \
    simplelogin/app:3.4.0
```

Next run the `email handler`

```bash
docker run -d \
    --name sl-email \
    -v $(pwd)/sl:/sl \
    -v $(pwd)/sl/upload:/code/static/upload \
    -v $(pwd)/simplelogin.env:/code/.env \
    -v $(pwd)/dkim.key:/dkim.key \
    -v $(pwd)/dkim.pub.key:/dkim.pub.key \
    -p 127.0.0.1:20381:20381 \
    --restart always \
    --network="sl-network" \
    simplelogin/app:3.4.0 python email_handler.py
```

And finally the `job runner`

```bash
docker run -d \
    --name sl-job-runner \
    -v $(pwd)/sl:/sl \
    -v $(pwd)/sl/upload:/code/static/upload \
    -v $(pwd)/simplelogin.env:/code/.env \
    -v $(pwd)/dkim.key:/dkim.key \
    -v $(pwd)/dkim.pub.key:/dkim.pub.key \
    --restart always \
    --network="sl-network" \
<<<<<<< HEAD
    simplelogin/app:3.4.0 python email_handler.py
=======
    simplelogin/app:3.4.0 python job_runner.py
>>>>>>> fa95f427
```

### Nginx

Install Nginx and make sure to replace `mydomain.com` by your domain

```bash
sudo apt-get install -y nginx
```

Then, create `/etc/nginx/sites-enabled/simplelogin` with the following lines:

```nginx
server {
    server_name  app.mydomain.com;

    location / {
        proxy_pass http://localhost:7777;
    }
}
```

Reload Nginx with the command below

```bash
sudo systemctl reload nginx
```

At this step, you should also setup the SSL for Nginx. 
<<<<<<< HEAD
[Certbot](https://certbot.eff.org/lets-encrypt/ubuntuxenial-nginx) can be a good option if you want a free SSL certificate.

### Apache

Install Apache and make sure to replace `mydomain.com` by your domain

```bash
sudo apt-get install -y apache2
```
```
<IfModule mod_ssl.c>
  <VirtualHost _default_:443>
    ServerName mydomain.com
    DocumentRoot /var/www/html
    ErrorLog ${APACHE_LOG_DIR}/error.log
    CustomLog ${APACHE_LOG_DIR}/access.log combined
    SSLEngine on
    SSLCertificateFile      /etc/ssl/certs/ssl-cert-snakeoil.pem
    SSLCertificateKeyFile /etc/ssl/private/ssl-cert-snakeoil.key
    ProxyPreserveHost On
    ProxyPass / http://127.0.0.1:7777/
    ProxyPassReverse / http://127.0.0.1:7777/
    <FilesMatch "\.(cgi|shtml|phtml|php)$">
      SSLOptions +StdEnvVars
    </FilesMatch>
    <Directory /usr/lib/cgi-bin>
      SSLOptions +StdEnvVars
    </Directory>
  </VirtualHost>
</IfModule>
```

this will use the default self-signed cert.
=======
[Certbot](https://certbot.eff.org/instructions) can be a good option if you want a free SSL certificate.
>>>>>>> fa95f427

### Enjoy!

If all the above steps are successful, open http://app.mydomain.com/ and create your first account!

<<<<<<< HEAD
By default, new accounts are **not premium** so don't have unlimited alias. To make all accounts premium by default,
use the following commands:

`sudo docker exec -it sl-db psql -U myuser simplelogin`

then

`ALTER TABLE users ALTER COLUMN lifetime SET DEFAULT TRUE;`

make sure to create your account **after** the changes.

in case this doesnt work try:
```
update users
set lifetime=true;
```
this will work on **existing** accounts too.

you can set your self as the admin of the instance by using this:

make sure to replace `{your_email}` with the account email:

```
update users
set is_admin=true
where email='{your_email}'
```

You don't have to pay anything to SimpleLogin to use all its features.
If you like the project, you can make a donation on our Patreon page at https://www.patreon.com/simplelogin
=======
By default, new accounts are not premium so don't have unlimited alias. To make your account premium,
please go to the database, table "users" and set "lifetime" column to "1" or "TRUE":

```
docker exec -it sl-db psql -U myuser simplelogin
UPDATE users SET lifetime = TRUE;
exit
```

Once you've created all your desired login accounts, add these lines to `/simplelogin.env` to disable further registrations:

```
DISABLE_REGISTRATION=1
DISABLE_ONBOARDING=true
```

Then restart the web app to apply: `docker restart sl-app`

### Donations Welcome

You don't have to pay anything to SimpleLogin to use all its features.
If you like the project, you can make a donation on our Open Collective page at https://opencollective.com/simplelogin
>>>>>>> fa95f427

### Misc

The above self-hosting instructions correspond to a freshly Ubuntu server and doesn't cover all possible server configuration.
Below are pointers to different topics:

<<<<<<< HEAD
=======
- [Troubleshooting](docs/troubleshooting.md)
>>>>>>> fa95f427
- [Enable SSL](docs/ssl.md)
- [UFW - uncomplicated firewall](docs/ufw.md)
- [SES - Amazon Simple Email Service](docs/ses.md)
- [Upgrade existing SimpleLogin installation](docs/upgrade.md)
- [Enforce SPF](docs/enforce-spf.md)
- [Postfix TLS](docs/postfix-tls.md)

## ❤️ Contributors

Thanks go to these wonderful people:

<table>
  <tr>
    <td align="center"><a href="https://www.linkedin.com/in/vandungnguyen/"><img src="https://simplelogin.io/about/dung.jpg" width="100px;" alt="Dung Nguyen Van"/><br /><sub><b>Dung Nguyen Van</b></sub></a><br /></td>
    <td align="center"><a href="https://www.linkedin.com/in/giuseppe-f-83449ba4/"><img src="https://simplelogin.io/about/giuseppe.jpeg" width="100px;" alt="Giuseppe Federico"/><br /><sub><b>Giuseppe Federico</b></sub></a><br /></td>
    <td align="center"><a href="https://github.com/NinhDinh"><img src="https://avatars2.githubusercontent.com/u/1419742?s=460&v=4" width="100px;" alt="Ninh Dinh"/><br /><sub><b>Ninh Dinh</b></sub></a><br /></td>
    <td align="center"><a href="https://github.com/ntung"><img src="https://avatars1.githubusercontent.com/u/663341?s=460&v=4" width="100px;" alt="Tung Nguyen V. N."/><br /><sub><b>Tung Nguyen V. N.</b></sub></a><br /></td>
    <td align="center"><a href="https://www.linkedin.com/in/nguyenkims/"><img src="https://simplelogin.io/about/me.jpeg" width="100px;" alt="Son Nguyen Kim"/><br /><sub><b>Son Nguyen Kim</b></sub></a><br /></td>
    <td align="center"><a href="https://github.com/developStorm"><img src="https://avatars1.githubusercontent.com/u/59678453?s=460&u=3813d29a125b3edeb44019234672b704f7b9b76a&v=4" width="100px;" alt="Raymond Nook"/><br /><sub><b>Raymond Nook</b></sub></a><br /></td>
    <td align="center"><a href="https://github.com/SibrenVasse"><img src="https://avatars1.githubusercontent.com/u/5833571?s=460&u=78aea62ffc215885a0319437fc629a7596ddea31&v=4" width="100px;" alt="Sibren Vasse"/><br /><sub><b>Sibren Vasse</b></sub></a><br /></td>
    <td align="center"><a href="https://github.com/TheLastProject"><img src="https://avatars.githubusercontent.com/u/1885159?s=460&u=ebeeb346c4083c0d493a134f4774f925d3437f98&v=4" width="100px;" alt="Sylvia van Os"/><br /><sub><b>Sylvia van Os</b></sub></a><br /></td>
</tr>
</table><|MERGE_RESOLUTION|>--- conflicted
+++ resolved
@@ -140,11 +140,7 @@
 You can get the `PUBLIC_KEY` by running this command:
 
 ```bash
-<<<<<<< HEAD
-sed "s/-----BEGIN PUBLIC KEY-----/v=DKIM1; k=rsa; p=/g" dkim.pub.key | sed 's/-----END PUBLIC KEY-----//g' |tr -d '\n' | awk 1
-=======
 sed "s/-----BEGIN PUBLIC KEY-----/v=DKIM1; k=rsa; p=/g" $(pwd)/dkim.pub.key | sed 's/-----END PUBLIC KEY-----//g' |tr -d '\n' | awk 1
->>>>>>> fa95f427
 ```
 
 To verify, the following command
@@ -211,12 +207,7 @@
 You can also install Docker using the [docker-install](https://github.com/docker/docker-install) script which is
 
 ```bash
-<<<<<<< HEAD
-curl -fsSL https://get.docker.com -o get-docker.sh
-sh get-docker.sh
-=======
-curl -fsSL https://get.docker.com | sh
->>>>>>> fa95f427
+curl -fsSL https://get.docker.com | sh 
 ```
 
 ### Prepare the Docker network
@@ -407,11 +398,7 @@
 
 ### Run SimpleLogin Docker containers
 
-<<<<<<< HEAD
-To run SimpleLogin, you need a config file at `~/simplelogin.env`. Below is an example that you can use right away, make sure to
-=======
 To run SimpleLogin, you need a config file at `$(pwd)/simplelogin.env`. Below is an example that you can use right away, make sure to
->>>>>>> fa95f427
 
 - replace `mydomain.com` by your domain,
 - set `FLASK_SECRET` to a secret string, 
@@ -478,8 +465,8 @@
     -v $(pwd)/dkim.pub.key:/dkim.pub.key \
     --network="sl-network" \
     simplelogin/app:3.4.0 python init_app.py
-<<<<<<< HEAD
-now it time to setup the `webapp` and `email handler` containers
+
+Now, it's time to run the `webapp` and `job_runner` containers!
 
 for docker-compose add this to your file:
 
@@ -498,7 +485,7 @@
 
     sl-email:
         image: simplelogin/app:3.2.2
-        command: python email_handler.py
+        command: python job_runner.py
         ports:
             - "20381:20381"
         restart: unless-stopped
@@ -513,11 +500,6 @@
 docker-cli:
 
 `webapp` container:
-=======
-```
-
-Now, it's time to run the `webapp` container!
->>>>>>> fa95f427
 
 ```bash
 docker run -d \
@@ -561,11 +543,7 @@
     -v $(pwd)/dkim.pub.key:/dkim.pub.key \
     --restart always \
     --network="sl-network" \
-<<<<<<< HEAD
-    simplelogin/app:3.4.0 python email_handler.py
-=======
     simplelogin/app:3.4.0 python job_runner.py
->>>>>>> fa95f427
 ```
 
 ### Nginx
@@ -595,7 +573,6 @@
 ```
 
 At this step, you should also setup the SSL for Nginx. 
-<<<<<<< HEAD
 [Certbot](https://certbot.eff.org/lets-encrypt/ubuntuxenial-nginx) can be a good option if you want a free SSL certificate.
 
 ### Apache
@@ -629,46 +606,13 @@
 ```
 
 this will use the default self-signed cert.
-=======
+
 [Certbot](https://certbot.eff.org/instructions) can be a good option if you want a free SSL certificate.
->>>>>>> fa95f427
 
 ### Enjoy!
 
 If all the above steps are successful, open http://app.mydomain.com/ and create your first account!
 
-<<<<<<< HEAD
-By default, new accounts are **not premium** so don't have unlimited alias. To make all accounts premium by default,
-use the following commands:
-
-`sudo docker exec -it sl-db psql -U myuser simplelogin`
-
-then
-
-`ALTER TABLE users ALTER COLUMN lifetime SET DEFAULT TRUE;`
-
-make sure to create your account **after** the changes.
-
-in case this doesnt work try:
-```
-update users
-set lifetime=true;
-```
-this will work on **existing** accounts too.
-
-you can set your self as the admin of the instance by using this:
-
-make sure to replace `{your_email}` with the account email:
-
-```
-update users
-set is_admin=true
-where email='{your_email}'
-```
-
-You don't have to pay anything to SimpleLogin to use all its features.
-If you like the project, you can make a donation on our Patreon page at https://www.patreon.com/simplelogin
-=======
 By default, new accounts are not premium so don't have unlimited alias. To make your account premium,
 please go to the database, table "users" and set "lifetime" column to "1" or "TRUE":
 
@@ -691,17 +635,13 @@
 
 You don't have to pay anything to SimpleLogin to use all its features.
 If you like the project, you can make a donation on our Open Collective page at https://opencollective.com/simplelogin
->>>>>>> fa95f427
 
 ### Misc
 
 The above self-hosting instructions correspond to a freshly Ubuntu server and doesn't cover all possible server configuration.
 Below are pointers to different topics:
 
-<<<<<<< HEAD
-=======
 - [Troubleshooting](docs/troubleshooting.md)
->>>>>>> fa95f427
 - [Enable SSL](docs/ssl.md)
 - [UFW - uncomplicated firewall](docs/ufw.md)
 - [SES - Amazon Simple Email Service](docs/ses.md)
