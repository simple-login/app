name: SimpleLogin actions

on:
  push:
<<<<<<< HEAD
    branches:
      - master
  pull_request:
=======
  pull_request:
  schedule:
    - cron: '0 4 * * 0' # Sundays at 4am UTC
  workflow_dispatch: # on button
>>>>>>> a50abdfb

jobs:
  lint:
    - cron: '0 4 * * 0' # Sundays at 4am UTC
  workflow_dispatch: # on button
      - name: Check out repo
        uses: actions/checkout@v3

      - name: "Install rye"
        id: setup-rye
        uses: eifinger/setup-rye@v4
        with:
          version: '0.43.0'
          checksum: 'ca702c3d93fd6ec76a1a0efaaa605e10736ee79a0674d241aad1bc0fe26f7d80'
          enable-cache: true

      - name: Install OS dependencies
        run: |
          sudo apt update
          sudo apt install -y libre2-dev libpq-dev

      - name: Install dependencies
        if: steps.setup-rye.outputs.cache-hit != 'true'
        run: rye sync --no-lock

      - name: Check formatting & linting
        run: |
          rye run pre-commit run --all-files


  test:
    runs-on: ubuntu-latest

    # service containers to run with `postgres-job`
    services:
      matrix:
        python-version: ["3.10"]

    # service containers to run with `postgres-job`
    services:
      # label used to access the service container
      postgres:
        # Docker Hub image
        image: postgres:13
        # service environment variables
        # `POSTGRES_HOST` is `postgres`
        env:
          # optional (defaults to `postgres`)
          POSTGRES_DB: test
          # required
          POSTGRES_PASSWORD: test
          # optional (defaults to `5432`)
          POSTGRES_PORT: 5432
          # optional (defaults to `postgres`)
          POSTGRES_USER: test
        ports:
          - 15432:5432
        # set health checks to wait until postgres has started
        options: >-
          --health-cmd pg_isready
      - name: Check out repo
        uses: actions/checkout@v3

      - name: Install rye
        id: setup-rye
        uses: eifinger/setup-rye@v4
        with:
          version: '0.43.0'
          checksum: 'ca702c3d93fd6ec76a1a0efaaa605e10736ee79a0674d241aad1bc0fe26f7d80'
          enable-cache: true
          cache-prefix: 'rye-cache'

      - name: Install OS dependencies
        run: |
          sudo apt update
          sudo apt install -y libre2-dev libpq-dev

      - name: Install dependencies
        if: steps.setup-rye.outputs.cache-hit != 'true'
        run: rye sync --no-lock

      - name: Start Redis v6
        uses: superchargejs/redis-github-action@1.1.0
        run: poetry install --no-interaction


      - name: Run db migration
        run: |
          rye install alembic
          CONFIG=tests/test.env rye run alembic upgrade head

      - name: Prepare version file
        run: |
        run: |
          CONFIG=tests/test.env poetry run alembic upgrade head

      - name: Test with pytest
        run: |
          rye run pytest
        env:
          GITHUB_ACTIONS_TEST: true

        run: |
          poetry run pytest
        env:
          GITHUB_ACTIONS_TEST: true

      - name: Archive code coverage results
        uses: actions/upload-artifact@v4
        with:
          name: code-coverage-report
          path: htmlcov

  build:
    runs-on: ubuntu-latest
    needs: ['test', 'lint']
    #if: github.event_name == 'push' && (github.ref == 'refs/heads/master' || startsWith(github.ref, 'refs/tags/v'))

    steps:
      - name: Docker meta
        id: meta
        uses: docker/metadata-action@v4
        with:
          images: martadams89/sl-app

      - name: Login to Docker Hub
        uses: docker/login-action@v2
        with:
          username: ${{ secrets.DOCKER_USERNAME }}
          password: ${{ secrets.DOCKER_PASSWORD }}

      # We need to checkout the repository in order for the "Create Sentry release" to work
      - name: Checkout repository
        uses: actions/checkout@v3
        with:
          fetch-depth: 0

      - name: Set up QEMU
        uses: docker/setup-qemu-action@v2

      - name: Set up Docker Buildx
        uses: docker/setup-buildx-action@v2

      #- name: Create Sentry release
      #  uses: getsentry/action-release@v1
      #  env:
      #    SENTRY_AUTH_TOKEN: ${{ secrets.SENTRY_AUTH_TOKEN }}
      #    SENTRY_ORG: ${{ secrets.SENTRY_ORG }}
      #    SENTRY_PROJECT: ${{ secrets.SENTRY_PROJECT }}
      #  with:
      #    ignore_missing: true
      #    ignore_empty: true

      - name: Prepare version file
        run: |
          scripts/generate-build-info.sh ${{ github.sha }}
          cat app/build_info.py

      - name: Build image and publish to Docker Registry
        uses: docker/build-push-action@v3
        with:
          context: .
          platforms: linux/amd64, linux/arm64
          push: true
          tags: ${{ steps.meta.outputs.tags }}


      #- name: Send Telegram message
      #  uses: appleboy/telegram-action@master
      #  with:
      #    to: ${{ secrets.TELEGRAM_TO }}
      #    token: ${{ secrets.TELEGRAM_TOKEN }}
      #    args: Docker image pushed on ${{ github.ref }}

      # If we have generated a tag, generate the changelog, send a notification to slack and create the GitHub release
      - name: Build Changelog
        id: build_changelog
        if: startsWith(github.ref, 'refs/tags/v')
        uses: mikepenz/release-changelog-builder-action@v3
        with:
          configuration: ".github/changelog_configuration.json"
        env:
          GITHUB_TOKEN: ${{ secrets.GITHUB_TOKEN }}

      #- name: Prepare Slack notification contents
      #  if: startsWith(github.ref, 'refs/tags/v')
      #  run: |
      #    changelog=$(cat << EOH
      #    ${{ steps.build_changelog.outputs.changelog }}
      #    EOH
      #    )
      #    messageWithoutNewlines=$(echo "${changelog}" | awk '{printf "%s\\n", $0}')
      #    messageWithoutDoubleQuotes=$(echo "${messageWithoutNewlines}" | sed "s/\"/'/g")
      #    echo "${messageWithoutDoubleQuotes}"

      #    echo "SLACK_CHANGELOG=${messageWithoutDoubleQuotes}" >> $GITHUB_ENV

    #  - name: Post notification to Slack
    #    uses: slackapi/slack-github-action@v1.19.0
    #    if: startsWith(github.ref, 'refs/tags/v')
    #    with:
  #        channel-id: ${{ secrets.SLACK_CHANNEL_ID }}
  #        payload: |
  #          {
  #            "blocks": [
  #              {
  #                "type": "header",
  #                "text": {
  #                  "type": "plain_text",
  #                  "text": "New tag created",
  #                  "emoji": true
  #                }
  #              },
  #              {
  #                "type": "section",
  #                "text": {
  #                    "type": "mrkdwn",
  #                    "text": "*Tag: ${{ github.ref_name }}* (${{ github.sha }})"
  #                  }
  #              },
  #              {
  #                "type": "section",
  #                "text": {
  #                  "type": "mrkdwn",
  #                  "text": "*Changelog:*\n${{ env.SLACK_CHANGELOG }}"
  #                }
  #              }
  #            ]
  #          }
  #      env:
  #        SLACK_BOT_TOKEN: ${{ secrets.SLACK_BOT_TOKEN }}

      - name: Create GitHub Release
        if: startsWith(github.ref, 'refs/tags/v')
        uses: actions/create-release@v1
        with:
          tag_name: ${{ github.ref }}
          release_name: ${{ github.ref }}
          body: ${{ steps.build_changelog.outputs.changelog }}
        env:
          GITHUB_TOKEN: ${{ secrets.GITHUB_TOKEN }}<|MERGE_RESOLUTION|>--- conflicted
+++ resolved
@@ -2,16 +2,10 @@
 
 on:
   push:
-<<<<<<< HEAD
-    branches:
-      - master
-  pull_request:
-=======
   pull_request:
   schedule:
     - cron: '0 4 * * 0' # Sundays at 4am UTC
   workflow_dispatch: # on button
->>>>>>> a50abdfb
 
 jobs:
   lint:
