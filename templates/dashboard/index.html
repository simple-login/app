{% extends "default.html" %}

{% set active_page = "dashboard" %}
{% block head %}

  <style>
      .alias-activity {
          font-weight: 600;
          font-size: 14px;
      }

      .btn-group-border-left {
          border-left: 1px #fbfbfb4f solid;
      }

      em {
          padding: 0px;
      }

      {#CSS to change collapse button display from https://stackoverflow.com/a/31967516/1428034#}
      [data-toggle="collapse"].collapsed .if-not-collapsed {
          display: none;
      }

      [data-toggle="collapse"]:not(.collapsed) .if-collapsed {
          display: none;
      }

  </style>
{% endblock %}
{% block title %}Alias{% endblock %}
{% block default_content %}

  <!-- Controls: buttons & search -->
  <div id="filter-app">
    <div class="row mb-3">
      <div class="col d-flex flex-wrap justify-content-between">
        <div class="mb-1">
          <div class="btn-group" role="group">
            <form method="post">
              {{ csrf_form.csrf_token }}
              <input type="hidden" name="form-name" value="create-custom-email">
              <button data-toggle="tooltip"
                      title="Create a custom alias"
                      class="btn btn-primary mr-2">
                <i class="fa fa-plus"></i> New Custom Alias
              </button>
            </form>
            <div class="btn-group" role="group">
              <form method="post">
                {{ csrf_form.csrf_token }}
                <input type="hidden" name="form-name" value="create-random-email">
                <button data-toggle="tooltip"
                        title="Create a totally random alias"
                        class="btn btn-success">
                  <i class="fa fa-random"></i> Random Alias
                </button>
              </form>
              <button id="btnGroupDrop1"
                      type="button"
                      class="btn btn-success dropdown-toggle btn-group-border-left"
                      data-toggle="dropdown"
                      aria-haspopup="true"
                      aria-expanded="false"></button>
              <div class="dropdown-menu dropdown-menu-right border-left"
                   aria-labelledby="btnGroupDrop1">
                <div>
                  <form method="post">
                    {{ csrf_form.csrf_token }}
                    <input type="hidden" name="form-name" value="create-random-email">
                    <input type="hidden"
                           name="generator_scheme"
                           value="{{ AliasGeneratorEnum.word.value }}">
                    <button class="dropdown-item">By Random Words</button>
                  </form>
                </div>
                <div>
                  <form method="post">
                    {{ csrf_form.csrf_token }}
                    <input type="hidden" name="form-name" value="create-random-email">
                    <input type="hidden"
                           name="generator_scheme"
                           value="{{ AliasGeneratorEnum.uuid.value }}">
                    <button class="dropdown-item">By UUID</button>
                  </form>
                </div>
              </div>
            </div>
          </div>
        </div>
        <div>
          <div class="btn-group">
            <a @click="toggleStats()" class="btn btn-outline-secondary">
              <span v-if="!showStats">
                <i class="fe fe-chevrons-down"></i>
                Show stats
              </span>
              <span v-else>
                <i class="fe fe-chevrons-up"></i>
                Hide stats
              </span>
            </a>
          </div>
          <div class="btn-group">
            <a @click="toggleFilter()" class="btn btn-outline-secondary">
              <span v-if="!showFilter">
                <i class="fe fe-chevrons-down"></i>
                Show filters
              </span>
              <span v-else>
                <i class="fe fe-chevrons-up"></i>
                Hide filters
              </span>
            </a>
          </div>
        </div>
      </div>
    </div>
    <!-- Global Stats -->
    <div class="row" v-if="showStats">
      <div class="col-12 col-md-6 col-lg-3">
        <div class="card mb-3">
          <div class="card-body py-3">
            <div class="d-flex align-items-center">
              <div class="subheader">Aliases</div>
              <div class="text-muted"
                   style="order: 2;
                          margin-left: auto;
                          font-size: .8rem">All time</div>
            </div>
            <div class="h1 m-0">{{ stats.nb_alias }}</div>
          </div>
        </div>
      </div>
      <div class="col-12 col-md-6 col-lg-3">
        <div class="card mb-3">
          <div class="card-body py-3">
            <div class="d-flex align-items-center">
              <div class="subheader">Forwarded</div>
              <div class="text-muted"
                   style="order: 2;
                          margin-left: auto;
                          font-size: .8rem">Last 14 days</div>
            </div>
            <div class="h1 m-0">{{ stats.nb_forward }}</div>
          </div>
        </div>
      </div>
      <div class="col-12 col-md-6 col-lg-3">
        <div class="card mb-3">
          <div class="card-body py-3">
            <div class="d-flex align-items-center">
              <div class="subheader">Replies/Sent</div>
              <div class="text-muted"
                   style="order: 2;
                          margin-left: auto;
                          font-size: .8rem">Last 14 days</div>
            </div>
            <div class="h1 m-0">{{ stats.nb_reply }}</div>
          </div>
        </div>
      </div>
      <div class="col-12 col-md-6 col-lg-3">
        <div class="card mb-3">
          <div class="card-body py-3">
            <div class="d-flex align-items-center">
              <div class="subheader">Blocked</div>
              <div class="text-muted"
                   style="order: 2;
                          margin-left: auto;
                          font-size: .8rem">Last 14 days</div>
            </div>
            <div class="h1 m-0">{{ stats.nb_block }}</div>
          </div>
        </div>
      </div>
    </div>
    <!-- END Global Stats -->
    <div class="row mb-2" v-if="showFilter" id="filter-control">
      <!-- Filter Control -->
      <div class="col d-flex">
        <form method="get" class="form-inline">
          {{ csrf_form.csrf_token }}
          <select name="sort"
                  onchange="this.form.submit()"
                  class="form-control mr-3 shadow">
            <option value="" {% if sort == "" %}selected{% endif %}>Sort by most recent activity</option>
            <option value="old2new" {% if sort == "old2new" %}selected{% endif %}>Alias Old-Recent</option>
            <option value="new2old" {% if sort == "new2old" %}selected{% endif %}>Alias Recent-Old</option>
            <option value="a2z" {% if sort == "a2z" %}selected{% endif %}>Alias A-Z</option>
            <option value="z2a" {% if sort == "z2a" %}selected{% endif %}>Alias Z-A</option>
          </select>
          <select name="filter"
                  onchange="this.form.submit()"
                  class="form-control mr-3 shadow"
                  style="max-width: 200px">
<<<<<<< HEAD
            <option value="" {% if filter == "" %} selected {% endif %}>
              All Aliases
            </option>
            <option value="pinned" {% if filter == "pinned" %} selected {% endif %}>
              Pinned Aliases
            </option>

            {% if current_user.enable_SMTP_aliases %}
              <option value="enable_SMTP" {% if filter == "enable_SMTP" %} selected {% endif %}>
                Only SMTP Enabled Aliases
              </option>
            {% endif %}

            <option value="enabled" {% if filter == "enabled" %} selected {% endif %}>
              Only Enabled Aliases
            </option>
            <option value="disabled" {% if filter == "disabled" %} selected {% endif %}>
              Only Disabled Aliases
            </option>
            <option value="hibp" {% if filter == "hibp" %} selected {% endif %}>
              Only Aliases Found In Data Breaches
            </option>
=======
            <option value="" {% if filter == "" %}selected{% endif %}>All Aliases</option>
            <option value="pinned" {% if filter == "pinned" %}selected{% endif %}>Pinned Aliases</option>
            <option value="enabled" {% if filter == "enabled" %}selected{% endif %}>Only Enabled Aliases</option>
            <option value="disabled" {% if filter == "disabled" %}selected{% endif %}>Only Disabled Aliases</option>
            <option value="hibp" {% if filter == "hibp" %}selected{% endif %}>Only Aliases Found In Data Breaches</option>
>>>>>>> a6f38947
            {% for mailbox in current_user.mailboxes() %}

              <option value="mailbox:{{ mailbox.id }}" {% if filter == "mailbox:" ~ mailbox.id %}selected{% endif %}>{{ mailbox.email }}'s aliases</option>
            {% endfor %}
            {% for directory in current_user.directories %}

              <option value="directory:{{ directory.id }}" {% if filter == "directory:" ~ directory.id %}selected{% endif %}>
                Directory <b>{{ directory.name }}</b> aliases
              </option>
            {% endfor %}
          </select>
          <input type="search"
                 name="query"
                 placeholder="Enter to search for alias"
                 class="form-control shadow mr-2"
                 style="max-width: 15em"
                 value="{{ query }}">
        </form>
        <div style="margin-left: auto">
          {% if query or sort or filter %}

            <a href="{{ url_for("dashboard.index") }}"
               class="btn btn-outline-secondary">Reset</a>
          {% endif %}
        </div>
      </div>
    </div>
  </div>
  <!-- END Controls: buttons & search -->
  <!-- Alias list -->
  <div class="row">
    {% for alias_info in alias_infos %}

      {% set alias = alias_info.alias %}
      <div class="col-12 col-lg-6" id="alias-container-{{ alias.id }}">
        <div class="card p-4 shadow-sm {% if alias.id == highlight_alias_id %}highlight-row{% endif %} ">
          <div class="row">
            <div class="col-8">
              <span class="{% if alias.id == highlight_alias_id %}
                 highlighted{% endif %} clipboard cursor mb-0" {% if loop.index ==1 %}
                 data-intro="This is your first <em>alias</em>.
                <br />
                <br />
                Emails sent to an alias are <em>forwarded</em> to your <em>real</em> email address.
                <br />
                <br />
                " data-step="2"
              {% endif %}
              {% if alias.enabled %}data-toggle="tooltip" title="Click to copy" data-clipboard-text="{{ alias.email }}"{% endif %}
              >
              <span class="font-weight-bold">{{ alias.email }}</span>
            </span>
            {% if alias.automatic_creation %}

              <span class="fa fa-inbox"
                    data-toggle="tooltip"
                    title="This alias was automatically generated because of an incoming email"></span>
            {% endif %}
            {% if alias.pinned %}

<<<<<<< HEAD
              {%  if current_user.enable_SMTP_aliases %}
                {% if alias.enable_SMTP %}
                  <span class="fa fa-id-card" data-toggle="tooltip"
                        title="SMTP is enabled for this alias"></span>
                {% endif %}
              {% endif %}

              {% if alias.hibp_breaches | length > 0 %}
                <a href="https://haveibeenpwned.com/account/{{ alias.email }}">
                  <span class="fa fa-warning text-danger" data-toggle="tooltip"
                        title="This alias was found in {{ alias.hibp_breaches | length }} data breaches. Check haveibeenpwned.com for more information."></span>
                </a>
              {% endif %}
=======
              <span class="fa fa-thumb-tack"
                    data-toggle="tooltip"
                    title="This alias is pinned"></span>
            {% endif %}
            {% if alias.hibp_breaches | length > 0 %}
>>>>>>> a6f38947

              <a href="https://haveibeenpwned.com/account/{{ alias.email }}">
                <span class="fa fa-warning text-danger"
                      data-toggle="tooltip"
                      title="This alias was found in {{ alias.hibp_breaches | length }} data breaches. Check haveibeenpwned.com for more information."></span>
              </a>
            {% endif %}
            {% if alias.custom_domain and not alias.custom_domain.verified %}

              <span class="fa fa-warning text-warning"
                    data-toggle="tooltip"
                    title="Alias can't receive emails as its domain doesn't have MX records set up."></span>
            {% endif %}
          </div>
          <div class="col text-right">
            <label class="custom-switch cursor" data-toggle="tooltip" {% if alias.enabled %}
               title="Disable alias - stop receiving emails sent to this alias" {% else %} title="Enable alias - start receiving emails sent to this alias" {% endif %}  {% if loop.index ==1 %}
               data-intro="By <em>disabling</em> an alias, emails sent to this alias will <em>not</em> be forwarded to your inbox.
              <br />
              <br />
              " data-step="3"
            {% endif %}
            style="padding-left: 0px">
            <input type="checkbox" class="enable-disable-alias custom-switch-input" data-alias="{{ alias.id }}" data-alias-email="{{ alias.email }}" {{ "checked" if alias.enabled else "" }}>
            <span class="custom-switch-indicator"></span>
          </label>
        </div>
      </div>
      <!-- Email Activity -->
      <div class="row mb-2">
        <div class="col">
          <div style="font-size: 12px">
            {% if alias_info.latest_email_log != None %}

              {% set email_log = alias_info.latest_email_log %}
              {% set contact = alias_info.latest_contact %}
              {% if email_log.is_reply %}

                {{ contact.website_email }}
                <i class="fa fa-reply mr-2"
                   data-toggle="tooltip"
                   title="Email reply/sent from alias"></i>
                {{ email_log.created_at | dt }}
              {% elif email_log.bounced %}
                <span class="text-danger">
                  {{ contact.website_email }}
                  <i class="fa fa-warning mr-2"
                     data-toggle="tooltip"
                     title="Email bounced and cannot be forwarded to your mailbox"></i>
                  {{ email_log.created_at | dt }}
                </span>
              {% elif email_log.blocked %}
                {{ contact.website_email }}
                <i class="fa fa-ban mr-2 text-danger"
                   data-toggle="tooltip"
                   title="Email blocked"></i>
                {{ email_log.created_at | dt }}
              {% else %}
                {{ contact.website_email }}
                <i class="fa fa-paper-plane  mr-2"
                   data-toggle="tooltip"
                   title="Email sent to alias"></i>
                {{ email_log.created_at | dt }}
                {% include 'partials/toggle_contact.html' %}

              {% endif %}
            {% else %}
              No emails received/sent in the last 14 days. Created {{ alias.created_at | dt }}.
            {% endif %}
          </div>
        </div>
      </div>
      <!-- END Email Activity -->
      <div class="small-text mt-1">
        Alias description <span id="note-focus-message-{{ alias.id }}" class="d-none font-italic">(automatically saved when you click outside the field)</span>
      </div>
      <div class="d-flex mb-2">
        <div class="flex-grow-1 mr-2">
          <textarea id="note-{{ alias.id }}"
                    name="note"
                    class="form-control"
                    style="font-size: 12px"
                    rows="2"
                    placeholder="e.g. where the alias is used or why is it created"
                    onchange="handleNoteChange({{ alias.id }}, '{{ alias.email }}')"
                    onfocus="handleNoteFocus({{ alias.id }})"
                    onblur="handleNoteBlur({{ alias.id }})">{{ alias.note or "" }}</textarea>
        </div>
      </div>
      <!-- Send Email && More button -->
      <div class="row">
        <div class="col">
          <a href="{{ url_for('dashboard.alias_contact_manager', alias_id=alias.id) }}" id="send-email-{{ alias.id }}" {% if loop.index ==1 %}
             data-intro="Not only can an alias receive emails, it can <em>send</em> emails too!
            <br />
            <br />
            You can add a new <em>contact</em> for your alias here.
            <br />
            <br />
            If you need to reply to an email, just hit 'Reply': the response will come from your alias and your real email address stays <em>hidden</em>." data-step="4"
          {% endif %}
          class="btn btn-sm btn-outline-primary
          {% if not alias.enabled %}disabled{% endif %}
          " data-toggle="tooltip" title="Add new contact, manage your existing contacts">
          Contacts&nbsp; &nbsp;<i class="fe fe-send"></i>
        </a>
      </div>
      {% if not current_user.expand_alias_info %}

        <div class="col text-right">
          <a class="btn btn-sm collapsed"
             data-toggle="collapse"
             href="#alias-{{ alias.id }}"
             role="button"
             aria-expanded="false">
            <span class="if-collapsed">
              More <i class="fe fe-chevron-down"></i>
            </span>
            <span class="if-not-collapsed">Less
              <i class="fe fe-chevron-up"></i>
            </span>
          </a>
        </div>
      {% endif %}
    </div>
    <!-- END Send Email && More button -->
    <!-- Collapse section -->
    <div class="{% if not current_user.expand_alias_info %}
       collapse{% endif %} mt-2" id="alias-{{ alias.id }}">
      {% if alias_info.latest_email_log != None %}

        <div style="font-size: 12px">Alias created {{ alias.created_at | dt }}</div>
      {% endif %}
      <span class="alias-activity">{{ alias_info.nb_forward }}</span> forwarded,
      <span class="alias-activity">{{ alias_info.nb_blocked }}</span> blocked,
      <span class="alias-activity">{{ alias_info.nb_reply }}</span> sent
      in the last 14 days
      <a href="{{ url_for('dashboard.alias_log', alias_id=alias.id) }}"
         class="btn btn-sm btn-link">See All &nbsp;→</a>
      {% if mailboxes|length > 1 %}

        <div class="small-text">Current mailbox</div>
        <div class="d-flex">
          <div class="flex-grow-1 mr-2">
            <select required
                    id="mailbox-{{ alias.id }}"
                    data-width="100%"
                    class="mailbox-select"
                    multiple
                    name="mailbox"
                    onchange="handleMailboxChange({{ alias.id }}, '{{ alias.email }}')">
              {% for mailbox in mailboxes %}

                <option value="{{ mailbox.id }}" {% if alias_info.contain_mailbox(mailbox.id) %}selected{% endif %}>{{ mailbox.email }}</option>
              {% endfor %}
            </select>
          </div>
<<<<<<< HEAD
          <!-- END Send Email && More button -->

          <!-- Collapse section -->
          <div class="{% if not current_user.expand_alias_info %} collapse {% endif %} mt-2" id="alias-{{ alias.id }}">

            {% if alias_info.latest_email_log != None %}
              <div style="font-size: 12px">
                Alias created {{ alias.created_at | dt }}
              </div>
            {% endif %}

            <span class="alias-activity">{{ alias_info.nb_forward }}</span> forwards,
            <span class="alias-activity">{{ alias_info.nb_blocked }}</span> blocks,
            <span class="alias-activity">{{ alias_info.nb_reply }}</span> sents
            <a href="{{ url_for('dashboard.alias_log', alias_id=alias.id) }}"
               class="btn btn-sm btn-link">
              See All &nbsp;→
            </a>

            {% if mailboxes|length > 1 %}
              <div class="small-text">Current mailbox</div>
              <div class="d-flex">
                <div class="flex-grow-1 mr-2">
                  <select required id="mailbox-{{ alias.id }}"
                          data-width="100%"
                          class="mailbox-select" multiple name="mailbox">
                    {% for mailbox in mailboxes %}
                      <option value="{{ mailbox.id }}" {% if alias_info.contain_mailbox(mailbox.id) %}
                              selected {% endif %}>
                        {{ mailbox.email }}
                      </option>
                    {% endfor %}
                  </select>
                </div>

                <div class="">
                  <a data-alias="{{ alias.id }}"
                     class="save-mailbox btn btn-sm btn-outline-info w-100">
                    Update
                  </a>
                </div>

              </div>
            {% elif alias_info.mailbox != None and alias_info.mailbox.email != current_user.email %}
              <div class="small-text">
                Owned by <b>{{ alias_info.mailbox.email }}</b> mailbox
              </div>
            {% endif %}

            <div class="small-text mt-2" data-toogle="tooltip"
                 title="When sending an email from this alias, the email will have 'Display Name <{{ alias.email }}>' as sender.">
              Display name
              <i class="fe fe-help-circle"></i>
            </div>

            <div class="d-flex">
              <div class="flex-grow-1 mr-2">
                <input id="alias-name-{{ alias.id }}"
                       value="{{ alias.name or '' }}" class="form-control"
                       placeholder="{{ alias.custom_domain.name or "Alias name" }}">
              </div>


              <div class="">
                <a data-alias="{{ alias.id }}"
                   class="save-alias-name btn btn-sm btn-outline-primary w-100">
                  Save
                </a>
              </div>
            </div>

            {% if alias.mailbox_support_pgp() %}
              <div class="small-text mt-2" data-toogle="tooltip"
                   title="You can decide to turn off the PGP for an alias. This can be useful if the sender already encrypts the emails">
                PGP
                <i class="fe fe-help-circle"></i>
              </div>
              <div>
                <label class="custom-switch cursor pl-0">
                  <input type="checkbox" class="enable-disable-pgp custom-switch-input"
                         data-alias="{{ alias.id }}"
                         data-alias-email="{{ alias.email }}"
                      {{ "checked" if alias.pgp_enabled() else "" }}>

                  <span class="custom-switch-indicator"></span>
                </label>
              </div>
            {% endif %}

            <div class="small-text mt-2" data-toogle="tooltip"
                 title="it's always pinned on top">
              Pin this alias
              <i class="fe fe-help-circle"></i>
            </div>
            <div>
              <label class="custom-switch cursor pl-0">
                <input type="checkbox" class="pin-alias custom-switch-input"
                       data-alias="{{ alias.id }}"
                       data-alias-email="{{ alias.email }}"
                    {{ "checked" if alias.pinned else "" }}>

                <span class="custom-switch-indicator"></span>
              </label>
            </div>

          {%  if current_user.enable_SMTP_aliases %}
            <div class="small-text mt-2" data-toogle="tooltip"
                 title="This enables sending via SMTP for alias">
              Enable SMTP for this alias
              <i class="fe fe-help-circle"></i>
            </div>
            <div>
              <label class="custom-switch cursor pl-0">
                <input type="checkbox" class="enable-disable-smtp custom-switch-input"
                       data-alias="{{ alias.id }}"
                       data-alias-email="{{ alias.email }}"
                     {{ "checked" if alias.enable_SMTP else "" }}>
                  <span class="custom-switch-indicator"></span>
              </label>
            </div>
          {% endif %}

            <div>
              <div class="btn-group float-right" role="group" aria-label="Basic example">
                <a href="{{ url_for('dashboard.alias_transfer_send_route', alias_id=alias.id) }}"
                   class="btn btn-sm btn-link">
                  Transfer
                  <i class="ml-0 dropdown-icon fe fe-share-2 text-primary"></i>
                </a>


                <form method="post">
                  <input type="hidden" name="form-name" value="delete-alias">
                  <input type="hidden" name="alias-id" value="{{ alias.id }}">
                  <input type="hidden" name="alias" class="alias" value="{{ alias.email }}">

                  <span class="btn btn-link btn-sm float-right text-danger"
                        onclick="confirmDeleteAlias.call(this)"
                      {% if alias.custom_domain %}
                        data-custom-domain-trash-url="{{ alias.custom_domain.get_trash_url() }}"
                      {% endif %}
                        data-alias="{{ alias.id }}"
                        data-alias-email="{{ alias.email }}"
                  >
                    Delete&nbsp; &nbsp;<i class="dropdown-icon fe fe-trash-2 text-danger"></i>
                  </span>
                </form>

              </div>
            </div>

=======
        </div>
      {% elif alias_info.mailbox != None and alias_info.mailbox.email != current_user.email %}
        <div class="small-text">
          Owned by <b>{{ alias_info.mailbox.email }}</b> mailbox
        </div>
      {% endif %}
      <div class="small-text mt-2"
           data-toogle="tooltip"
           title="When sending an email from this alias, the email will have 'Display Name <{{ alias.email }}>' as sender.">
        Display name
        <i class="fe fe-help-circle"></i>
        <span id="display-name-focus-message-{{ alias.id }}"
              class="d-none font-italic">(automatically saved when you click outside the field or press Enter)</span>
      </div>
      <div class="d-flex">
        <div class="flex-grow-1 mr-2">
          <input id="alias-name-{{ alias.id }}"
                 value="{{ alias.name or '' }}"
                 class="form-control"
                 placeholder="{{ alias.custom_domain.name or "Alias name" }}"
                 onchange="handleDisplayNameChange({{ alias.id }}, '{{ alias.email }}')"
                 onfocus="handleDisplayNameFocus({{ alias.id }})"
                 onblur="handleDisplayNameBlur({{ alias.id }})">
        </div>
      </div>
      {% if alias.mailbox_support_pgp() %}
>>>>>>> a6f38947

        <div class="small-text mt-2"
             data-toogle="tooltip"
             title="You can decide to turn off the PGP for an alias. This can be useful if the sender already encrypts the emails">
          PGP
          <i class="fe fe-help-circle"></i>
        </div>
        <div>
          <label class="custom-switch cursor pl-0">
            <input type="checkbox" class="enable-disable-pgp custom-switch-input" data-alias="{{ alias.id }}" data-alias-email="{{ alias.email }}" {{ "checked" if alias.pgp_enabled() else "" }}>
            <span class="custom-switch-indicator"></span>
          </label>
        </div>
      {% endif %}
      <div class="small-text mt-2"
           data-toogle="tooltip"
           title="it's always pinned on top">
        Pin this alias
        <i class="fe fe-help-circle"></i>
      </div>
      <div>
        <label class="custom-switch cursor pl-0">
          <input type="checkbox" class="pin-alias custom-switch-input" data-alias="{{ alias.id }}" data-alias-email="{{ alias.email }}" {{ "checked" if alias.pinned else "" }}>
          <span class="custom-switch-indicator"></span>
        </label>
      </div>
      <div>
        <div class="btn-group float-right" role="group" aria-label="Basic example">
          <a href="{{ url_for('dashboard.alias_transfer_send_route', alias_id=alias.id) }}"
             class="btn btn-sm btn-link">
            Transfer
            <i class="ml-0 dropdown-icon fe fe-share-2 text-primary"></i>
          </a>
          <form method="post">
            {{ csrf_form.csrf_token }}
            <input type="hidden" name="form-name" value="delete-alias">
            <input type="hidden" name="alias-id" value="{{ alias.id }}">
            <input type="hidden" name="alias" class="alias" value="{{ alias.email }}">
            <span class="btn btn-link btn-sm float-right text-danger" onclick="confirmDeleteAlias.call(this)" {% if alias.custom_domain %}data-custom-domain-trash-url="{{ alias.custom_domain.get_trash_url() }}"{% endif %} data-alias="{{ alias.id }}" data-alias-email="{{ alias.email }}">
              Delete&nbsp; &nbsp;<i class="dropdown-icon fe fe-trash-2 text-danger"></i>
            </span>
          </form>
        </div>
      </div>
    </div>
    <!-- END Collapse section -->
  </div>
</div>
{% endfor %}
</div>
<!-- END Alias list -->
<!-- Only show pagination control if there are previous/next page -->
{% if page > 0 or not last_page %}

  <div class="row">
    <div class="col">
      <nav aria-label="Alias navigation">
        <ul class="pagination">
          <li class="page-item mr-1">
            <a class="btn btn-outline-primary {% if page == 0 %}disabled{% endif %}" href="{{ url_for('dashboard.index', page=page-1, query=query, sort=sort, filter=filter) }}">
              Previous
            </a>
          </li>
          <li class="page-item">
            <a class="btn btn-outline-primary {% if last_page %}disabled{% endif %}" href="{{ url_for('dashboard.index', page=page+1, query=query, sort=sort, filter=filter) }}">
              Next
            </a>
          </li>
        </ul>
      </nav>
    </div>
  </div>
{% endif %}
{% endblock %}
{% block script %}
  <script src="/static/js/index.js?v=0"></script>
  <script>
      {% if show_intro %}
          // only show intro when screen is big enough to show "developer" tab
          if (window.innerWidth >= 1024) {
              introJs().start();
          }
      {% endif %}


      function confirmDeleteAlias() {
          let that = $(this);
          let alias = that.data("alias-email");
          let aliasDomainTrashUrl = that.data("custom-domain-trash-url");

          let userAliasDeleteAction = "{{ current_user.alias_delete_action.name }}";
          let title = `Delete ${alias}`;
          let message = `Maybe you want to disable the alias instead? Please note once deleted, it <b>can't</b> be restored.`;
          let buttonText = "Delete it, I don't need it anymore";

          if (userAliasDeleteAction === "{{ UserAliasDeleteAction.MoveToTrash.name }}") {
              title = `Delete ${alias}`
              message = `Maybe you want to disable the alias instead so you can easily enable it when needed.`;
              buttonText = "Move to Trash";
          }

          if (aliasDomainTrashUrl !== undefined) {
              message = `Maybe you want to disable the alias instead? When it's deleted, it's moved to the domain
    <a href="${aliasDomainTrashUrl}">trash</a>`;
          }

          bootbox.dialog({
              title: title,
              message: message,
              size: 'large',
              onEscape: true,
              backdrop: true,
              buttons: {
                  disable: {
                      label: 'Disable it',
                      className: 'btn-primary',
                      callback: function () {
                          that.closest("form").find('input[name="form-name"]').val("disable-alias");
                          that.closest("form").submit();
                      }
                  },

                  delete: {
                      label: buttonText,
                      className: 'btn-outline-danger',
                      callback: function () {
                          that.closest("form").submit();
                      }
                  },

                  cancel: {
                      label: 'Cancel',
                      className: 'btn-outline-primary'
                  },

              }
          });
      }

      $('.highlighted').tooltip("show");
  </script>

  {%  if current_user.enable_SMTP_aliases %}
    <script type="module">
      $(".enable-disable-smtp").change(async function () {
        let aliasId = $(this).data("alias");
        let alias = $(this).data("alias-email");
        const oldValue = !$(this).prop("checked");
        let newValue = !oldValue;

        try {
          let res = await fetch(`/api/aliases/${aliasId}`, {
              method: "PUT",
              headers: getHeaders(),
              body: JSON.stringify({
                  enable_SMTP: newValue,
              }),
          });
          if (res.ok) {
              let res_json = await res.json();
            if (newValue) {
                bootbox.alert({
                title: `SMTP Credentials for ${alias}`,
                message: `SMTP credentials for alias (<b>This will be visible only once, so please save it</b>):
                        <br><br>Username (same as alias): ${alias}
                        <br>Password: ${res_json.smtp_password}<br>`,
                size: 'large',
                backdrop: false,
                onEscape: false,
                buttons: {
                  ok: {
                    label: 'Ok, I have saved them',
                    className: 'btn-primary',
                  },
                },
                callback: function () {
                  toastr.success(`SMTP Enabled for ${alias}`);
                }
              });
            } else {
              toastr.info(`SMTP Disabled for ${alias}`);
            }
          } else {
            toastr.error("Sorry for the inconvenience! Could you refresh the page & retry please?", "Unknown Error");
            // reset to the original value
            $(this).prop("checked", oldValue);
          }
        } catch (e) {
          toastr.error("Sorry for the inconvenience! Could you refresh the page & retry please?", "Unknown Error");
          // reset to the original value
          $(this).prop("checked", oldValue);
        }
      });
    </script>
  {% endif %}
{% endblock %}<|MERGE_RESOLUTION|>--- conflicted
+++ resolved
@@ -194,36 +194,16 @@
                   onchange="this.form.submit()"
                   class="form-control mr-3 shadow"
                   style="max-width: 200px">
-<<<<<<< HEAD
-            <option value="" {% if filter == "" %} selected {% endif %}>
-              All Aliases
-            </option>
-            <option value="pinned" {% if filter == "pinned" %} selected {% endif %}>
-              Pinned Aliases
-            </option>
-
+            <option value="" {% if filter == "" %}selected{% endif %}>All Aliases</option>
+            <option value="pinned" {% if filter == "pinned" %}selected{% endif %}>Pinned Aliases</option>
             {% if current_user.enable_SMTP_aliases %}
               <option value="enable_SMTP" {% if filter == "enable_SMTP" %} selected {% endif %}>
                 Only SMTP Enabled Aliases
               </option>
             {% endif %}
-
-            <option value="enabled" {% if filter == "enabled" %} selected {% endif %}>
-              Only Enabled Aliases
-            </option>
-            <option value="disabled" {% if filter == "disabled" %} selected {% endif %}>
-              Only Disabled Aliases
-            </option>
-            <option value="hibp" {% if filter == "hibp" %} selected {% endif %}>
-              Only Aliases Found In Data Breaches
-            </option>
-=======
-            <option value="" {% if filter == "" %}selected{% endif %}>All Aliases</option>
-            <option value="pinned" {% if filter == "pinned" %}selected{% endif %}>Pinned Aliases</option>
             <option value="enabled" {% if filter == "enabled" %}selected{% endif %}>Only Enabled Aliases</option>
             <option value="disabled" {% if filter == "disabled" %}selected{% endif %}>Only Disabled Aliases</option>
             <option value="hibp" {% if filter == "hibp" %}selected{% endif %}>Only Aliases Found In Data Breaches</option>
->>>>>>> a6f38947
             {% for mailbox in current_user.mailboxes() %}
 
               <option value="mailbox:{{ mailbox.id }}" {% if filter == "mailbox:" ~ mailbox.id %}selected{% endif %}>{{ mailbox.email }}'s aliases</option>
@@ -284,27 +264,19 @@
             {% endif %}
             {% if alias.pinned %}
 
-<<<<<<< HEAD
-              {%  if current_user.enable_SMTP_aliases %}
+              <span class="fa fa-thumb-tack"
+                    data-toggle="tooltip"
+                    title="This alias is pinned"></span>
+            {% endif %}
+
+            {%  if current_user.enable_SMTP_aliases %}
                 {% if alias.enable_SMTP %}
                   <span class="fa fa-id-card" data-toggle="tooltip"
                         title="SMTP is enabled for this alias"></span>
                 {% endif %}
-              {% endif %}
-
-              {% if alias.hibp_breaches | length > 0 %}
-                <a href="https://haveibeenpwned.com/account/{{ alias.email }}">
-                  <span class="fa fa-warning text-danger" data-toggle="tooltip"
-                        title="This alias was found in {{ alias.hibp_breaches | length }} data breaches. Check haveibeenpwned.com for more information."></span>
-                </a>
-              {% endif %}
-=======
-              <span class="fa fa-thumb-tack"
-                    data-toggle="tooltip"
-                    title="This alias is pinned"></span>
-            {% endif %}
+            {% endif %}
+
             {% if alias.hibp_breaches | length > 0 %}
->>>>>>> a6f38947
 
               <a href="https://haveibeenpwned.com/account/{{ alias.email }}">
                 <span class="fa fa-warning text-danger"
@@ -462,113 +434,59 @@
               {% endfor %}
             </select>
           </div>
-<<<<<<< HEAD
-          <!-- END Send Email && More button -->
-
-          <!-- Collapse section -->
-          <div class="{% if not current_user.expand_alias_info %} collapse {% endif %} mt-2" id="alias-{{ alias.id }}">
-
-            {% if alias_info.latest_email_log != None %}
-              <div style="font-size: 12px">
-                Alias created {{ alias.created_at | dt }}
-              </div>
-            {% endif %}
-
-            <span class="alias-activity">{{ alias_info.nb_forward }}</span> forwards,
-            <span class="alias-activity">{{ alias_info.nb_blocked }}</span> blocks,
-            <span class="alias-activity">{{ alias_info.nb_reply }}</span> sents
-            <a href="{{ url_for('dashboard.alias_log', alias_id=alias.id) }}"
-               class="btn btn-sm btn-link">
-              See All &nbsp;→
-            </a>
-
-            {% if mailboxes|length > 1 %}
-              <div class="small-text">Current mailbox</div>
-              <div class="d-flex">
-                <div class="flex-grow-1 mr-2">
-                  <select required id="mailbox-{{ alias.id }}"
-                          data-width="100%"
-                          class="mailbox-select" multiple name="mailbox">
-                    {% for mailbox in mailboxes %}
-                      <option value="{{ mailbox.id }}" {% if alias_info.contain_mailbox(mailbox.id) %}
-                              selected {% endif %}>
-                        {{ mailbox.email }}
-                      </option>
-                    {% endfor %}
-                  </select>
-                </div>
-
-                <div class="">
-                  <a data-alias="{{ alias.id }}"
-                     class="save-mailbox btn btn-sm btn-outline-info w-100">
-                    Update
-                  </a>
-                </div>
-
-              </div>
-            {% elif alias_info.mailbox != None and alias_info.mailbox.email != current_user.email %}
-              <div class="small-text">
-                Owned by <b>{{ alias_info.mailbox.email }}</b> mailbox
-              </div>
-            {% endif %}
-
-            <div class="small-text mt-2" data-toogle="tooltip"
-                 title="When sending an email from this alias, the email will have 'Display Name <{{ alias.email }}>' as sender.">
-              Display name
-              <i class="fe fe-help-circle"></i>
-            </div>
-
-            <div class="d-flex">
-              <div class="flex-grow-1 mr-2">
-                <input id="alias-name-{{ alias.id }}"
-                       value="{{ alias.name or '' }}" class="form-control"
-                       placeholder="{{ alias.custom_domain.name or "Alias name" }}">
-              </div>
-
-
-              <div class="">
-                <a data-alias="{{ alias.id }}"
-                   class="save-alias-name btn btn-sm btn-outline-primary w-100">
-                  Save
-                </a>
-              </div>
-            </div>
-
-            {% if alias.mailbox_support_pgp() %}
-              <div class="small-text mt-2" data-toogle="tooltip"
-                   title="You can decide to turn off the PGP for an alias. This can be useful if the sender already encrypts the emails">
-                PGP
-                <i class="fe fe-help-circle"></i>
-              </div>
-              <div>
-                <label class="custom-switch cursor pl-0">
-                  <input type="checkbox" class="enable-disable-pgp custom-switch-input"
-                         data-alias="{{ alias.id }}"
-                         data-alias-email="{{ alias.email }}"
-                      {{ "checked" if alias.pgp_enabled() else "" }}>
-
-                  <span class="custom-switch-indicator"></span>
-                </label>
-              </div>
-            {% endif %}
-
-            <div class="small-text mt-2" data-toogle="tooltip"
-                 title="it's always pinned on top">
-              Pin this alias
-              <i class="fe fe-help-circle"></i>
-            </div>
-            <div>
-              <label class="custom-switch cursor pl-0">
-                <input type="checkbox" class="pin-alias custom-switch-input"
-                       data-alias="{{ alias.id }}"
-                       data-alias-email="{{ alias.email }}"
-                    {{ "checked" if alias.pinned else "" }}>
-
-                <span class="custom-switch-indicator"></span>
-              </label>
-            </div>
-
-          {%  if current_user.enable_SMTP_aliases %}
+        </div>
+      {% elif alias_info.mailbox != None and alias_info.mailbox.email != current_user.email %}
+        <div class="small-text">
+          Owned by <b>{{ alias_info.mailbox.email }}</b> mailbox
+        </div>
+      {% endif %}
+      <div class="small-text mt-2"
+           data-toogle="tooltip"
+           title="When sending an email from this alias, the email will have 'Display Name <{{ alias.email }}>' as sender.">
+        Display name
+        <i class="fe fe-help-circle"></i>
+        <span id="display-name-focus-message-{{ alias.id }}"
+              class="d-none font-italic">(automatically saved when you click outside the field or press Enter)</span>
+      </div>
+      <div class="d-flex">
+        <div class="flex-grow-1 mr-2">
+          <input id="alias-name-{{ alias.id }}"
+                 value="{{ alias.name or '' }}"
+                 class="form-control"
+                 placeholder="{{ alias.custom_domain.name or "Alias name" }}"
+                 onchange="handleDisplayNameChange({{ alias.id }}, '{{ alias.email }}')"
+                 onfocus="handleDisplayNameFocus({{ alias.id }})"
+                 onblur="handleDisplayNameBlur({{ alias.id }})">
+        </div>
+      </div>
+      {% if alias.mailbox_support_pgp() %}
+
+        <div class="small-text mt-2"
+             data-toogle="tooltip"
+             title="You can decide to turn off the PGP for an alias. This can be useful if the sender already encrypts the emails">
+          PGP
+          <i class="fe fe-help-circle"></i>
+        </div>
+        <div>
+          <label class="custom-switch cursor pl-0">
+            <input type="checkbox" class="enable-disable-pgp custom-switch-input" data-alias="{{ alias.id }}" data-alias-email="{{ alias.email }}" {{ "checked" if alias.pgp_enabled() else "" }}>
+            <span class="custom-switch-indicator"></span>
+          </label>
+        </div>
+      {% endif %}
+      <div class="small-text mt-2"
+           data-toogle="tooltip"
+           title="it's always pinned on top">
+        Pin this alias
+        <i class="fe fe-help-circle"></i>
+      </div>
+      <div>
+        <label class="custom-switch cursor pl-0">
+          <input type="checkbox" class="pin-alias custom-switch-input" data-alias="{{ alias.id }}" data-alias-email="{{ alias.email }}" {{ "checked" if alias.pinned else "" }}>
+          <span class="custom-switch-indicator"></span>
+        </label>
+      </div>
+    {%  if current_user.enable_SMTP_aliases %}
             <div class="small-text mt-2" data-toogle="tooltip"
                  title="This enables sending via SMTP for alias">
               Enable SMTP for this alias
@@ -583,91 +501,7 @@
                   <span class="custom-switch-indicator"></span>
               </label>
             </div>
-          {% endif %}
-
-            <div>
-              <div class="btn-group float-right" role="group" aria-label="Basic example">
-                <a href="{{ url_for('dashboard.alias_transfer_send_route', alias_id=alias.id) }}"
-                   class="btn btn-sm btn-link">
-                  Transfer
-                  <i class="ml-0 dropdown-icon fe fe-share-2 text-primary"></i>
-                </a>
-
-
-                <form method="post">
-                  <input type="hidden" name="form-name" value="delete-alias">
-                  <input type="hidden" name="alias-id" value="{{ alias.id }}">
-                  <input type="hidden" name="alias" class="alias" value="{{ alias.email }}">
-
-                  <span class="btn btn-link btn-sm float-right text-danger"
-                        onclick="confirmDeleteAlias.call(this)"
-                      {% if alias.custom_domain %}
-                        data-custom-domain-trash-url="{{ alias.custom_domain.get_trash_url() }}"
-                      {% endif %}
-                        data-alias="{{ alias.id }}"
-                        data-alias-email="{{ alias.email }}"
-                  >
-                    Delete&nbsp; &nbsp;<i class="dropdown-icon fe fe-trash-2 text-danger"></i>
-                  </span>
-                </form>
-
-              </div>
-            </div>
-
-=======
-        </div>
-      {% elif alias_info.mailbox != None and alias_info.mailbox.email != current_user.email %}
-        <div class="small-text">
-          Owned by <b>{{ alias_info.mailbox.email }}</b> mailbox
-        </div>
-      {% endif %}
-      <div class="small-text mt-2"
-           data-toogle="tooltip"
-           title="When sending an email from this alias, the email will have 'Display Name <{{ alias.email }}>' as sender.">
-        Display name
-        <i class="fe fe-help-circle"></i>
-        <span id="display-name-focus-message-{{ alias.id }}"
-              class="d-none font-italic">(automatically saved when you click outside the field or press Enter)</span>
-      </div>
-      <div class="d-flex">
-        <div class="flex-grow-1 mr-2">
-          <input id="alias-name-{{ alias.id }}"
-                 value="{{ alias.name or '' }}"
-                 class="form-control"
-                 placeholder="{{ alias.custom_domain.name or "Alias name" }}"
-                 onchange="handleDisplayNameChange({{ alias.id }}, '{{ alias.email }}')"
-                 onfocus="handleDisplayNameFocus({{ alias.id }})"
-                 onblur="handleDisplayNameBlur({{ alias.id }})">
-        </div>
-      </div>
-      {% if alias.mailbox_support_pgp() %}
->>>>>>> a6f38947
-
-        <div class="small-text mt-2"
-             data-toogle="tooltip"
-             title="You can decide to turn off the PGP for an alias. This can be useful if the sender already encrypts the emails">
-          PGP
-          <i class="fe fe-help-circle"></i>
-        </div>
-        <div>
-          <label class="custom-switch cursor pl-0">
-            <input type="checkbox" class="enable-disable-pgp custom-switch-input" data-alias="{{ alias.id }}" data-alias-email="{{ alias.email }}" {{ "checked" if alias.pgp_enabled() else "" }}>
-            <span class="custom-switch-indicator"></span>
-          </label>
-        </div>
-      {% endif %}
-      <div class="small-text mt-2"
-           data-toogle="tooltip"
-           title="it's always pinned on top">
-        Pin this alias
-        <i class="fe fe-help-circle"></i>
-      </div>
-      <div>
-        <label class="custom-switch cursor pl-0">
-          <input type="checkbox" class="pin-alias custom-switch-input" data-alias="{{ alias.id }}" data-alias-email="{{ alias.email }}" {{ "checked" if alias.pinned else "" }}>
-          <span class="custom-switch-indicator"></span>
-        </label>
-      </div>
+    {% endif %}
       <div>
         <div class="btn-group float-right" role="group" aria-label="Basic example">
           <a href="{{ url_for('dashboard.alias_transfer_send_route', alias_id=alias.id) }}"
