--- conflicted
+++ resolved
@@ -799,10 +799,7 @@
                 LOG.w("%s appears in HIBP breaches %s", alias, alias.hibp_breaches)
         elif r.status_code == 404:
             # No breaches found
-<<<<<<< HEAD
             breaches = []
-=======
-            alias.hibp_breaches = []
         elif r.status_code == 429:
             # rate limited
             LOG.w("HIBP rate limited, check alias %s in the next run", alias)
@@ -811,7 +808,6 @@
         elif r.status_code > 500:
             LOG.w("HIBP server 5** error %s", r.status_code)
             return
->>>>>>> ec763544
         else:
             LOG.error(
                 "An error occured while checking alias %s: %s - %s",
@@ -821,11 +817,21 @@
             )
             return
 
+        print([
+            breach
+            for breach in breaches
+            if breach not in alias.hibp_breaches_notified_user
+        ])
         alias.hibp_breaches_not_notified_user = [
             breach
             for breach in breaches
             if breach not in alias.hibp_breaches_notified_user
         ]
+        print([
+            breach
+            for breach in breaches
+            if breach not in alias.hibp_breaches_not_notified_user
+        ])
         alias.hibp_breaches_notified_user = [
             breach
             for breach in breaches
